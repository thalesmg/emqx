name: PR Entrypoint

concurrency:
  group: pr-entrypoint-${{ github.event_name }}-${{ github.ref }}
  cancel-in-progress: true

on:
  pull_request:
  workflow_dispatch:
    inputs:
      ref:
        required: false

permissions:
  contents: read

defaults:
  run:
    shell: bash

env:
  IS_CI: "yes"

jobs:
  init:
    runs-on: ubuntu-22.04
    outputs:
      BUILDER_VSN: ${{ steps.env.outputs.BUILDER_VSN }}
      OTP_VSN: ${{ steps.env.outputs.OTP_VSN }}
      ELIXIR_VSN: ${{ steps.env.outputs.ELIXIR_VSN }}
      BUILDER: ${{ steps.env.outputs.BUILDER }}
    steps:
      - uses: actions/checkout@11bd71901bbe5b1630ceea73d27597364c9af683 # v4.2.2
        with:
          ref: ${{ github.event.inputs.ref }}
      - name: Set up environment
        id: env
        run: |
          source ./env.sh
          echo "BUILDER_VSN=$EMQX_BUILDER_VSN" | tee -a "$GITHUB_OUTPUT"
          echo "OTP_VSN=$OTP_VSN" | tee -a "$GITHUB_OUTPUT"
          echo "ELIXIR_VSN=$ELIXIR_VSN" | tee -a "$GITHUB_OUTPUT"
          echo "BUILDER=$EMQX_BUILDER" | tee -a "$GITHUB_OUTPUT"

  sanity-checks:
    runs-on: ubuntu-22.04
    needs: init
    container: ${{ needs.init.outputs.BUILDER }}
    outputs:
      ct-matrix: ${{ steps.matrix.outputs.ct-matrix }}
      ct-host: ${{ steps.matrix.outputs.ct-host }}
      ct-docker: ${{ steps.matrix.outputs.ct-docker }}

    steps:
<<<<<<< HEAD
      - name: Install prerequisites
        env:
          DEBIAN_FRONTEND: noninteractive
        run: >
          apt-get update -qy &&
            apt-get install -qy gitlint shellcheck shelltestrunner
      - uses: actions/checkout@d632683dd7b4114ad314bca15554477dd762a938 # v4.2.0
=======
      - uses: actions/checkout@11bd71901bbe5b1630ceea73d27597364c9af683 # v4.2.2
>>>>>>> 5b44ccd8
        with:
          ref: ${{ github.event.inputs.ref }}
          fetch-depth: 0
      - name: Work around https://github.com/actions/checkout/issues/766
        run: git config --global --add safe.directory "$GITHUB_WORKSPACE"
      - name: Run gitlint
        env:
          BEFORE_REF: ${{ github.event_name == 'pull_request' && github.event.pull_request.base.sha || github.event.before }}
          AFTER_REF: ${{ github.sha }}
        run: gitlint --commits $BEFORE_REF..$AFTER_REF --config .github/workflows/.gitlint
      - name: Check changelog file path
        env:
          BEFORE_REF: ${{ github.event_name == 'pull_request' && github.event.pull_request.base.sha || github.event.before }}
          AFTER_REF: ${{ github.sha }}
        run: |
          added_files=$(git diff --name-only --diff-filter=A "$BEFORE_REF" "$AFTER_REF")
          error=0
          for file in $added_files; do
            # Only process files in the changes/ directory.
            if [[ "$file" == changes/* ]]; then
              base=$(basename "$file")
              # If the filename starts with fix-, feat-, or perf- then enforce the naming pattern.
              if [[ "$base" =~ ^(fix|feat|perf)- ]]; then
                # The valid pattern is:
                # changes/{ce|ee}/{fix|feat|perf}-PRNUMBER.en.md
                if [[ ! "$file" =~ ^changes/(ce|ee)/(fix|feat|perf)-[0-9]+\.en\.md$ ]]; then
                  echo "Error: '$file' does not follow the required pattern 'changes/{ce|ee}/{fix|feat|perf}-PRNUMBER.en.md'" >&2
                  error=1
                fi
              fi
            fi
          done
          if [ $error -ne 0 ]; then
            exit 1
          fi
      - name: Run shellcheck
        run: ./scripts/shellcheck.sh
      - name: Run shell tests
        run: scripts/shelltest/run_tests.sh
      - name: Check workflow files
        env:
          ACTIONLINT_VSN: 1.6.25
        run: |
          wget -q https://github.com/rhysd/actionlint/releases/download/v${ACTIONLINT_VSN}/actionlint_${ACTIONLINT_VSN}_linux_$(dpkg --print-architecture).tar.gz -O actionlint.tar.gz
          tar zxf actionlint.tar.gz actionlint
          # TODO: enable shellcheck when all the current issues are fixed
          ./actionlint -color \
            -shellcheck= \
            -ignore 'label ".+" is unknown' \
            -ignore 'value "emqx-enterprise" in "exclude"' \
            -ignore 'value "emqx-enterprise-elixir" in "exclude"'
      - name: Check line-break at EOF
        run: |
          ./scripts/check-nl-at-eof.sh
      - name: Check apps version
        run: |
          ./scripts/apps-version-check.sh
      - name: Setup mix
        env:
          MIX_ENV: emqx-enterprise
          PROFILE: emqx-enterprise
        run: |
          # mix local.hex --force --if-missing && mix local.rebar --force --if-missing
          mix local.hex 2.0.6 --force --if-missing && mix local.rebar --force --if-missing
      - name: Check formatting
        env:
          MIX_ENV: emqx-enterprise
          PROFILE: emqx-enterprise
        run: |
          ./scripts/check-format.sh
      - name: Run elvis check
        run: |
          ./scripts/elvis-check.sh $GITHUB_BASE_REF
      - name: Generate CT Matrix
        id: matrix
        run: |
          MATRIX="$(./scripts/find-apps.sh --ci)"
          echo "${MATRIX}" | jq
          CT_MATRIX="$(echo "${MATRIX}" | jq -c 'map({profile}) | unique')"
          CT_HOST="$(echo "${MATRIX}"   | jq -c 'map(select(.runner == "host"))')"
          CT_DOCKER="$(echo "${MATRIX}" | jq -c 'map(select(.runner == "docker"))')"
          echo "ct-matrix=${CT_MATRIX}" | tee -a $GITHUB_OUTPUT
          echo "ct-host=${CT_HOST}"     | tee -a $GITHUB_OUTPUT
          echo "ct-docker=${CT_DOCKER}" | tee -a $GITHUB_OUTPUT

  compile:
    runs-on: ${{ endsWith(github.repository, '/emqx') && 'ubuntu-22.04' || fromJSON('["self-hosted","ephemeral-xl","linux","x64"]') }}
    container: ${{ needs.init.outputs.BUILDER }}
    needs:
      - init
      - sanity-checks
    strategy:
      matrix:
        profile:
          - emqx
          - emqx-enterprise

    steps:
      - uses: actions/checkout@11bd71901bbe5b1630ceea73d27597364c9af683 # v4.2.2
        with:
          fetch-depth: 0
      - name: Work around https://github.com/actions/checkout/issues/766
        run: |
          git config --global --add safe.directory "$GITHUB_WORKSPACE"
      - id: compile
        env:
          PROFILE: ${{ matrix.profile }}
          ENABLE_COVER_COMPILE: 1
        run: |
          make ensure-rebar3
          make ${PROFILE}-compile test-compile
          echo "export PROFILE=${PROFILE}" | tee -a env.sh
          echo "export PKG_VSN=$(./pkg-vsn.sh ${PROFILE})" | tee -a env.sh
          zip -ryq -x@.github/workflows/.zipignore $PROFILE.zip .
          make ${PROFILE}-rel
      - uses: actions/upload-artifact@65c4c4a1ddee5b72f698fdd19549f0f0fb45cf08 # v4.6.0
        with:
          name: ${{ matrix.profile }}
          path: ${{ matrix.profile }}.zip
          retention-days: 7
      - uses: actions/upload-artifact@65c4c4a1ddee5b72f698fdd19549f0f0fb45cf08 # v4.6.0
        with:
          name: "${{ matrix.profile }}-schema-dump"
          path: |
            env.sh
            scripts/spellcheck
            _build/docgen/${{ matrix.profile }}/*.json
            _build/docgen/${{ matrix.profile }}/*.hocon
          retention-days: 7

  run_emqx_app_tests:
    needs:
      - init
      - sanity-checks
      - compile
    uses: ./.github/workflows/run_emqx_app_tests.yaml
    with:
      builder: ${{ needs.init.outputs.BUILDER }}
      before_ref: ${{ github.event_name == 'pull_request' && github.event.pull_request.base.sha || github.event.before }}
      after_ref: ${{ github.sha }}

  run_test_cases:
    needs:
      - init
      - sanity-checks
      - compile
    permissions:
      contents: read
      pull-requests: write
    uses: ./.github/workflows/run_test_cases.yaml
    with:
      builder: ${{ needs.init.outputs.BUILDER }}
      ct-matrix: ${{ needs.sanity-checks.outputs.ct-matrix }}
      ct-host: ${{ needs.sanity-checks.outputs.ct-host }}
      ct-docker: ${{ needs.sanity-checks.outputs.ct-docker }}

  static_checks:
    needs:
      - init
      - sanity-checks
      - compile
    uses: ./.github/workflows/static_checks.yaml
    with:
      builder: ${{ needs.init.outputs.BUILDER }}
      ct-matrix: ${{ needs.sanity-checks.outputs.ct-matrix }}

  build_slim_packages:
    needs:
      - sanity-checks
    uses: ./.github/workflows/build_slim_packages.yaml

  build_docker_emqx:
    needs:
      - init
      - sanity-checks
    uses: ./.github/workflows/build_and_push_docker_images.yaml
    with:
      profile: emqx
      publish: false
    secrets: inherit

  build_docker_emqx_enterprise:
    needs:
      - init
      - sanity-checks
    uses: ./.github/workflows/build_and_push_docker_images.yaml
    with:
      profile: emqx-enterprise
      publish: false
    secrets: inherit

  spellcheck:
    needs:
      - sanity-checks
      - compile
    uses: ./.github/workflows/spellcheck.yaml

  run_conf_tests:
    needs:
      - init
      - sanity-checks
      - compile
    uses: ./.github/workflows/run_conf_tests.yaml
    with:
      builder: ${{ needs.init.outputs.BUILDER }}

  check_deps_integrity:
    needs:
      - init
      - sanity-checks
    uses: ./.github/workflows/check_deps_integrity.yaml
    with:
      builder: ${{ needs.init.outputs.BUILDER }}

  run_jmeter_tests:
    needs:
      - sanity-checks
      - build_docker_emqx
    uses: ./.github/workflows/run_jmeter_tests.yaml

  run_docker_tests:
    needs:
      - sanity-checks
      - build_docker_emqx
      - build_docker_emqx_enterprise
    uses: ./.github/workflows/run_docker_tests.yaml

  run_helm_tests:
    needs:
      - sanity-checks
      - build_docker_emqx
      - build_docker_emqx_enterprise
    uses: ./.github/workflows/run_helm_tests.yaml<|MERGE_RESOLUTION|>--- conflicted
+++ resolved
@@ -52,17 +52,13 @@
       ct-docker: ${{ steps.matrix.outputs.ct-docker }}
 
     steps:
-<<<<<<< HEAD
       - name: Install prerequisites
         env:
           DEBIAN_FRONTEND: noninteractive
         run: >
           apt-get update -qy &&
             apt-get install -qy gitlint shellcheck shelltestrunner
-      - uses: actions/checkout@d632683dd7b4114ad314bca15554477dd762a938 # v4.2.0
-=======
       - uses: actions/checkout@11bd71901bbe5b1630ceea73d27597364c9af683 # v4.2.2
->>>>>>> 5b44ccd8
         with:
           ref: ${{ github.event.inputs.ref }}
           fetch-depth: 0
