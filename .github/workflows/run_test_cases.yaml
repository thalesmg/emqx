--- conflicted
+++ resolved
@@ -10,14 +10,9 @@
   pull_request:
 
 jobs:
-<<<<<<< HEAD
-    run_proper_test:
-        runs-on: ubuntu-20.04
-        container: ghcr.io/emqx/emqx-builder/4.4-20:24.3.4.2-1-ubuntu20.04
-=======
   prepare:
     runs-on: ubuntu-20.04
-    container: emqx/build-env:erl23.3.4.9-3-ubuntu20.04
+    container: ghcr.io/emqx/emqx-builder/4.4-20:24.3.4.2-1-ubuntu20.04
     outputs:
       ct_apps: ${{ steps.run_find_apps.outputs.ct_apps }}
     steps:
@@ -51,12 +46,11 @@
         with:
           name: source
           path: source.zip
->>>>>>> 1887ae73
 
   eunit_and_proper:
     needs: prepare
     runs-on: ubuntu-20.04
-    container: emqx/build-env:erl23.3.4.9-3-ubuntu20.04
+    container: ghcr.io/emqx/emqx-builder/4.4-20:24.3.4.2-1-ubuntu20.04
     strategy:
       fail-fast: false
       matrix:
@@ -84,7 +78,7 @@
   emqx_ct:
     needs: prepare
     runs-on: ubuntu-20.04
-    container: emqx/build-env:erl23.3.4.9-3-ubuntu20.04
+    container: ghcr.io/emqx/emqx-builder/4.4-20:24.3.4.2-1-ubuntu20.04
     strategy:
       fail-fast: false
     steps:
@@ -230,7 +224,7 @@
       - emqx_ct
       - ct
     runs-on: ubuntu-20.04
-    container: emqx/build-env:erl23.3.4.9-3-ubuntu20.04
+    container: ghcr.io/emqx/emqx-builder/4.4-20:24.3.4.2-1-ubuntu20.04
     steps:
       - uses: AutoModality/action-clean@v1
       - uses: actions/download-artifact@v3
