--- conflicted
+++ resolved
@@ -14,11 +14,8 @@
 * Fix AuthN JWKS SSL schema. Using schema in `emqx_schema`. [#8458](https://github.com/emqx/emqx/pull/8458)
 * `sentinel` field should be required when AuthN/AuthZ Redis using sentinel mode. [#8458](https://github.com/emqx/emqx/pull/8458)
 * Fix bad swagger format. [#8517](https://github.com/emqx/emqx/pull/8517)
-<<<<<<< HEAD
 * Fix `chars_limit` is not working when `formatter` is `json`. [#8518](http://github.com/emqx/emqx/pull/8518)
-=======
 * Ensuring that exhook dispatches the client events are sequential. [#8530](https://github.com/emqx/emqx/pull/8530)
->>>>>>> b9cd9e51
 
 ## Enhancements
 
