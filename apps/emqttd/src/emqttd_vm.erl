%%------------------------------------------------------------------------------
%%% Copyright (c) 2012-2015 eMQTT.IO, All Rights Reserved.
%% 
%% Permission is hereby granted, free of charge, to any person obtaining a copy
%% of this software and associated documentation files (the "Software"), to deal
%% in the Software without restriction, including without limitation the rights
%% to use, copy, modify, merge, publish, distribute, sublicense, and/or sell
%% copies of the Software, and to permit persons to whom the Software is
%% furnished to do so, subject to the following conditions:
%% 
%% The above copyright notice and this permission notice shall be included in all
%% copies or substantial portions of the Software.
%% 
%% THE SOFTWARE IS PROVIDED "AS IS", WITHOUT WARRANTY OF ANY KIND, EXPRESS OR
%% IMPLIED, INCLUDING BUT NOT LIMITED TO THE WARRANTIES OF MERCHANTABILITY,
%% FITNESS FOR A PARTICULAR PURPOSE AND NONINFRINGEMENT. IN NO EVENT SHALL THE
%% AUTHORS OR COPYRIGHT HOLDERS BE LIABLE FOR ANY CLAIM, DAMAGES OR OTHER
%% LIABILITY, WHETHER IN AN ACTION OF CONTRACT, TORT OR OTHERWISE, ARISING FROM,
%% OUT OF OR IN CONNECTION WITH THE SOFTWARE OR THE USE OR OTHER DEALINGS IN THE
%% SOFTWARE.
%%------------------------------------------------------------------------------
%%% @doc
%%% emqttd erlang vm.
%%%
%%% @end
%%%-----------------------------------------------------------------------------

-module(emqttd_vm).

-author("Feng Lee <feng@emqtt.io>").

<<<<<<< HEAD
-export([timestamp/0, microsecs/0]).

-export([loads/0]).
=======
-define(SYSTEM_INFO, [
                      allocated_areas,
                      allocator,
                      alloc_util_allocators,
                      build_type,
                      check_io,
                      compat_rel,
                      creation,
                      debug_compiled,
                      dist,
                      dist_ctrl,
                      driver_version,
                      elib_malloc,
                      dist_buf_busy_limit,
                      %fullsweep_after, % included in garbage_collection
                      garbage_collection,
                      %global_heaps_size, % deprecated
                      heap_sizes,
                      heap_type,
                      info,
                      kernel_poll,
                      loaded,
                      logical_processors,
                      logical_processors_available,
                      logical_processors_online,
                      machine,
                      %min_heap_size, % included in garbage_collection
                      %min_bin_vheap_size, % included in garbage_collection
                      modified_timing_level,
                      multi_scheduling,
                      multi_scheduling_blockers,
                      otp_release,
                      port_count,
                      process_count,
                      process_limit,
                      scheduler_bind_type,
                      scheduler_bindings,
                      scheduler_id,
                      schedulers,
                      schedulers_online,
                      smp_support,
                      system_version,
                      system_architecture,
                      threads,
                      thread_pool_size,
                      trace_control_word,
                      update_cpu_info,
                      version,
                      wordsize
                  ]).

-define(SOCKET_OPTS, [
                      active,
                      broadcast,
                      delay_send,
                      dontroute,
                      exit_on_close,
                      header,
                      keepalive,
                      nodelay,
                      packet,
                      packet_size,
                      read_packets,
                      recbuf,
                      reuseaddr,
                      send_timeout,
                      send_timeout_close,
                      sndbuf,
                      priority,
                      tos
                     ]).



-export([loads/0,
	 get_system_info/0,
 	% get_statistics/0, 
 	% get_process_info/0,
 	 get_ports_info/0,
 	 get_ets_info/0]).
>>>>>>> 2ee30103

timestamp() ->
    {MegaSecs, Secs, _MicroSecs} = os:timestamp(),
    MegaSecs * 1000000 + Secs.

microsecs() ->
    {Mega, Sec, Micro} = erlang:now(),
    (Mega * 1000000 + Sec) * 1000000 + Micro.

loads() ->
    [{load1, ftos(cpu_sup:avg1()/256)},
     {load5, ftos(cpu_sup:avg5()/256)},
     {load15, ftos(cpu_sup:avg15()/256)}].

ftos(F) -> 
    [S] = io_lib:format("~.2f", [F]), S.

get_system_info() ->
    [{Key, format_system_info(Key, get_system_info(Key))} || Key <- ?SYSTEM_INFO].

get_system_info(Key) ->
    try erlang:system_info(Key) catch
                                    error:badarg->undefined
                                end.

%% conversion functions for erlang:system_info(Key)

format_system_info(allocated_areas, List) ->
    [convert_allocated_areas(Value) || Value <- List];
format_system_info(allocator, {_,_,_,List}) ->
    List;
format_system_info(dist_ctrl, List) ->
    lists:map(fun({Node, Socket}) ->
                      {ok, Stats} = inet:getstat(Socket),
                      {Node, Stats}
              end, List);
format_system_info(driver_version, Value) ->
    list_to_binary(Value);
format_system_info(machine, Value) ->
    list_to_binary(Value);
format_system_info(otp_release, Value) ->
    list_to_binary(Value);
format_system_info(scheduler_bindings, Value) ->
    tuple_to_list(Value);
format_system_info(system_version, Value) ->
    list_to_binary(Value);
format_system_info(system_architecture, Value) ->
    list_to_binary(Value);
format_system_info(version, Value) ->
    list_to_binary(Value);
format_system_info(_, Value) ->
    Value.

convert_allocated_areas({Key, Value1, Value2}) ->
    {Key, [Value1, Value2]};
convert_allocated_areas({Key, Value}) ->
    {Key, Value}.


get_ports_info()->
    [{pid_port_fun_to_atom(Port), get_port_info(Port)} || Port <- erlang:ports()].

get_port_info(Port) ->
    Stat = get_socket_getstat(Port),
    SockName = get_socket_sockname(Port),
    Opts = get_socket_opts(Port),
    Protocol = get_socket_protocol(Port),
    Status = get_socket_status(Port),
    Type = get_socket_type(Port),

    lists:flatten(lists:append([
                                Stat,
                                SockName,
                                Opts,
                                Protocol,
                                Status,
                                Type
                               ])).

get_socket_getstat(Socket) ->
    case catch inet:getstat(Socket) of
        {ok, Info} ->
            Info;
        _ ->
            []
    end.

get_socket_sockname(Socket) ->
    case catch inet:sockname(Socket) of
        {ok, {Ip, Port}} ->
            [{ip, ip_to_binary(Ip)}, {port, Port}];
        _ ->
            []
    end.

ip_to_binary(Tuple) ->
    iolist_to_binary(string:join(lists:map(fun integer_to_list/1, tuple_to_list(Tuple)), ".")).


get_socket_protocol(Socket) ->
    case erlang:port_info(Socket, name) of
        {name, "tcp_inet"} ->
            [{protocol, tcp}];
        {name, "udp_inet"} ->
            [{protocol, udp}];
        {name,"sctp_inet"} ->
            [{protocol, sctp}];
        _ ->
            []
    end.

get_socket_status(Socket) ->
    case catch prim_inet:getstatus(Socket) of
        {ok, Status} ->
            [{status, Status}];
        _ ->
         []
    end.

get_socket_type(Socket) ->
    case catch prim_inet:gettype(Socket) of
        {ok, Type} ->
            [{type, tuple_to_list(Type)}];
        _ ->
         []
    end.

get_socket_opts(Socket) ->
    [get_socket_opts(Socket, Key) || Key <- ?SOCKET_OPTS].

get_socket_opts(Socket, Key) ->
    case catch inet:getopts(Socket, [Key]) of
        {ok, Opt} ->
            Opt;
        _ ->
            []
    end.

get_ets_info() ->
    [{Tab, get_ets_dets_info(ets, Tab)} || Tab <- ets:all()].

get_ets_dets_info(Type, Tab) ->
    case Type:info(Tab) of
        undefined -> [];
        Entries when is_list(Entries) ->
            [{Key, pid_port_fun_to_atom(Value)} || {Key, Value} <- Entries]
    end. 

pid_port_fun_to_atom(Term) when is_pid(Term) ->
    erlang:list_to_atom(pid_to_list(Term));
pid_port_fun_to_atom(Term) when is_port(Term) ->
    erlang:list_to_atom(erlang:port_to_list(Term));
pid_port_fun_to_atom(Term) when is_function(Term) ->
    erlang:list_to_atom(erlang:fun_to_list(Term));
pid_port_fun_to_atom(Term) ->
    Term.<|MERGE_RESOLUTION|>--- conflicted
+++ resolved
@@ -29,11 +29,10 @@
 
 -author("Feng Lee <feng@emqtt.io>").
 
-<<<<<<< HEAD
 -export([timestamp/0, microsecs/0]).
 
 -export([loads/0]).
-=======
+
 -define(SYSTEM_INFO, [
                       allocated_areas,
                       allocator,
@@ -114,7 +113,6 @@
  	% get_process_info/0,
  	 get_ports_info/0,
  	 get_ets_info/0]).
->>>>>>> 2ee30103
 
 timestamp() ->
     {MegaSecs, Secs, _MicroSecs} = os:timestamp(),
