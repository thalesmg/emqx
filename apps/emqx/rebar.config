--- conflicted
+++ resolved
@@ -30,11 +30,7 @@
     {esockd, {git, "https://github.com/emqx/esockd", {tag, "5.11.1"}}},
     {ekka, {git, "https://github.com/emqx/ekka", {tag, "0.19.0"}}},
     {gen_rpc, {git, "https://github.com/emqx/gen_rpc", {tag, "3.3.1"}}},
-<<<<<<< HEAD
-    {hocon, {git, "https://github.com/emqx/hocon.git", {tag, "0.41.0"}}},
-=======
     {hocon, {git, "https://github.com/emqx/hocon.git", {tag, "0.42.0"}}},
->>>>>>> 7a192d5a
     {emqx_http_lib, {git, "https://github.com/emqx/emqx_http_lib.git", {tag, "0.5.3"}}},
     {pbkdf2, {git, "https://github.com/emqx/erlang-pbkdf2.git", {tag, "2.0.4"}}},
     {recon, {git, "https://github.com/ferd/recon", {tag, "2.5.1"}}},
