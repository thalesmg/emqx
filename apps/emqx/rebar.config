--- conflicted
+++ resolved
@@ -29,11 +29,7 @@
     {gproc, {git, "https://github.com/emqx/gproc", {tag, "0.9.0.1"}}},
     {cowboy, {git, "https://github.com/emqx/cowboy", {tag, "2.9.2"}}},
     {esockd, {git, "https://github.com/emqx/esockd", {tag, "5.11.2"}}},
-<<<<<<< HEAD
-    {ekka, {git, "https://github.com/emqx/ekka", {tag, "0.19.4"}}},
-=======
     {ekka, {git, "https://github.com/emqx/ekka", {tag, "0.19.5"}}},
->>>>>>> 888ab81f
     {gen_rpc, {git, "https://github.com/emqx/gen_rpc", {tag, "3.3.1"}}},
     {hocon, {git, "https://github.com/emqx/hocon.git", {tag, "0.42.2"}}},
     {emqx_http_lib, {git, "https://github.com/emqx/emqx_http_lib.git", {tag, "0.5.3"}}},
