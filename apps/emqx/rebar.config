--- conflicted
+++ resolved
@@ -21,22 +21,6 @@
 %% but there not be any descrpancy.
 %% This rebar.config is necessary because the app may be used as a
 %% `git_subdir` dependency in other projects.
-<<<<<<< HEAD
-{deps,
-    [ {lc, {git, "https://github.com/qzhuyan/lc.git", {tag, "0.1.2"}}}
-    , {gproc, {git, "https://github.com/uwiger/gproc", {tag, "0.8.0"}}}
-    , {typerefl, {git, "https://github.com/ieQu1/typerefl", {tag, "0.8.6"}}}
-    , {jiffy, {git, "https://github.com/emqx/jiffy", {tag, "1.0.5"}}}
-    , {cowboy, {git, "https://github.com/emqx/cowboy", {tag, "2.9.0"}}}
-    , {esockd, {git, "https://github.com/emqx/esockd", {tag, "5.9.1"}}}
-    , {ekka, {git, "https://github.com/thalesmg/ekka", {tag, "0.12.2-tmg5"}}}
-    , {gen_rpc, {git, "https://github.com/emqx/gen_rpc", {tag, "2.8.1"}}}
-    , {hocon, {git, "https://github.com/emqx/hocon.git", {tag, "0.26.1"}}}
-    , {pbkdf2, {git, "https://github.com/emqx/erlang-pbkdf2.git", {tag, "2.0.4"}}}
-    , {recon, {git, "https://github.com/ferd/recon", {tag, "2.5.1"}}}
-    , {snabbkaffe, {git, "https://github.com/kafka4beam/snabbkaffe.git", {tag, "0.18.0"}}}
-    ]}.
-=======
 {deps, [
     {lc, {git, "https://github.com/qzhuyan/lc.git", {tag, "0.1.2"}}},
     {gproc, {git, "https://github.com/uwiger/gproc", {tag, "0.8.0"}}},
@@ -51,7 +35,6 @@
     {recon, {git, "https://github.com/ferd/recon", {tag, "2.5.1"}}},
     {snabbkaffe, {git, "https://github.com/kafka4beam/snabbkaffe.git", {tag, "0.18.0"}}}
 ]}.
->>>>>>> 8f202b6f
 
 {plugins, [{rebar3_proper, "0.12.1"}]}.
 {extra_src_dirs, [{"etc", [recursive]}]}.
