--- conflicted
+++ resolved
@@ -219,105 +219,4 @@
     gproc_pool:disconnect_worker(Pool, {Pool, Id}).
 
 code_change(_OldVsn, State, _Extra) ->
-<<<<<<< HEAD
-    {ok, State}.
-
-%%--------------------------------------------------------------------
-%% Internal functions
-%%--------------------------------------------------------------------
-
-insert_direct_route(Route) ->
-    mria:dirty_write(?ROUTE_TAB, Route).
-
-insert_trie_route(Route = #route{topic = Topic}) ->
-    case mnesia:wread({?ROUTE_TAB, Topic}) of
-        [] -> emqx_trie:insert(Topic);
-        _  -> ok
-    end,
-    mnesia:write(?ROUTE_TAB, Route, sticky_write).
-
-delete_direct_route(Route) ->
-    mria:dirty_delete_object(?ROUTE_TAB, Route).
-
-delete_trie_route(Route = #route{topic = Topic}) ->
-    case mnesia:wread({?ROUTE_TAB, Topic}) of
-        [Route] -> %% Remove route and trie
-                  ok = mnesia:delete_object(?ROUTE_TAB, Route, sticky_write),
-                   emqx_trie:delete(Topic);
-        [_|_]   -> %% Remove route only
-                   mnesia:delete_object(?ROUTE_TAB, Route, sticky_write);
-        []      -> ok
-    end.
-
-%% @private
--spec(maybe_trans(function(), list(any())) -> ok | {error, term()}).
-maybe_trans(Fun, Args) ->
-    case emqx:get_config([broker, perf, route_lock_type]) of
-        key ->
-            trans(Fun, Args);
-        global ->
-            %% Assert:
-            mnesia = mria_rlog:backend(), %% TODO: do something smarter than just crash
-            lock_router(),
-            try mnesia:sync_dirty(Fun, Args)
-            after
-                unlock_router()
-            end;
-        tab ->
-            trans(fun() ->
-                          emqx_trie:lock_tables(),
-                          apply(Fun, Args)
-                  end, [])
-    end.
-
-%% The created fun only terminates with explicit exception
--dialyzer({nowarn_function, [trans/2]}).
-
--spec(trans(function(), list(any())) -> ok | {error, term()}).
-trans(Fun, Args) ->
-    {WPid, RefMon} =
-        spawn_monitor(
-            %% NOTE: this is under the assumption that crashes in Fun
-            %% are caught by mria:transaction/2.
-            %% Future changes should keep in mind that this process
-            %% always exit with database write result.
-            fun() ->
-                    Res = case mria:transaction(?ROUTE_SHARD, Fun, Args) of
-                              {atomic, Ok} -> Ok;
-                              {aborted, Reason} -> {error, Reason}
-                          end,
-                    exit({shutdown, Res})
-            end),
-    %% Receive a 'shutdown' exit to pass result from the short-lived process.
-    %% so the receive below can be receive-mark optimized by the compiler.
-    %%
-    %% If the result is sent as a regular message, we'll have to
-    %% either demonitor (with flush which is essentially a 'receive' since
-    %% the process is no longer alive after the result has been received),
-    %% or use a plain 'receive' to drain the normal 'DOWN' message.
-    %% However the compiler does not optimize this second 'receive'.
-    receive
-        {'DOWN', RefMon, process, WPid, Info} ->
-            case Info of
-                {shutdown, Result} -> Result;
-                _ -> {error, {trans_crash, Info}}
-            end
-    end.
-
-lock_router() ->
-    %% if Retry is not 0, global:set_lock could sleep a random time up to 8s.
-    %% Considering we have a limited number of brokers, it is safe to use sleep 1 ms.
-    case global:set_lock({?MODULE, self()}, [node() | nodes()], 0) of
-        false ->
-            %% Force to sleep 1ms instead.
-            timer:sleep(1),
-            lock_router();
-        true ->
-            ok
-    end.
-
-unlock_router() ->
-    global:del_lock({?MODULE, self()}).
-=======
-    {ok, State}.
->>>>>>> 4fb303e4
+    {ok, State}.