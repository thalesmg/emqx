%%--------------------------------------------------------------------
%% Copyright (c) 2020-2025 EMQ Technologies Co., Ltd. All Rights Reserved.
%%
%% Licensed under the Apache License, Version 2.0 (the "License");
%% you may not use this file except in compliance with the License.
%% You may obtain a copy of the License at
%%
%%     http://www.apache.org/licenses/LICENSE-2.0
%%
%% Unless required by applicable law or agreed to in writing, software
%% distributed under the License is distributed on an "AS IS" BASIS,
%% WITHOUT WARRANTIES OR CONDITIONS OF ANY KIND, either express or implied.
%% See the License for the specific language governing permissions and
%% limitations under the License.
%%--------------------------------------------------------------------

-module(emqx_authz_rule).

-ifdef(TEST).
-compile(export_all).
-compile(nowarn_export_all).
-endif.

%% APIs
-export([
    match/4,
    matches/4,
    compile/1,
    compile/4
]).

-include_lib("emqx/include/logger.hrl").
-include_lib("emqx/include/emqx_placeholder.hrl").
-include("emqx_authz.hrl").

%%--------------------------------------------------------------------
%% "condition" types describe compiled rules used internally for matching
%%--------------------------------------------------------------------

-type permission_resolution() :: allow | deny.

%% re:mp()
-type re_pattern() :: tuple().

-type who_condition() ::
    all
    | username()
    | clientid()
<<<<<<< HEAD
    | {'and', [who_condition()]}
    | {'or', [who_condition()]}
    | all.
-type ipaddress() ::
    {ipaddr, esockd_cidr:cidr()}
    | {ipaddrs, list(esockd_cidr:cidr())}.
-type username() :: {username, binary() | re_pattern()}.
-type clientid() :: {clientid, binary() | re_pattern()}.
=======
    | client_attr()
    | ipaddress()
    | {'and', [ipaddress() | username() | clientid()]}
    | {'or', [ipaddress() | username() | clientid()]}.
-type ipaddress() :: {ipaddr, esockd_cidr:cidr_string()} | {ipaddrs, [esockd_cidr:cidr_string()]}.
-type username() :: {username, binary() | {re, binary()}}.
-type clientid() :: {clientid, binary() | {re, binary()}}.
-type client_attr() :: {client_attr, Name :: binary(), Value :: binary() | {re, binary()}}.
>>>>>>> af377413

-type action_condition() ::
    subscribe
    | publish
    | #{action_type := subscribe, qos := qos_condition()}
    | #{action_type := publish | all, qos := qos_condition(), retain := retain_condition()}
    | all.
-type qos_condition() :: [qos()].
-type retain_condition() :: retain() | all.

-type topic_condition() :: list(emqx_types:topic() | {eq, emqx_types:topic()}).

-type rule() :: {permission_resolution(), who_condition(), action_condition(), topic_condition()}.

-export_type([
    permission_resolution/0,
    action_condition/0,
    topic_condition/0,
    rule/0
]).

%%--------------------------------------------------------------------
%% `action()` type describes client's actions that are mached
%% against the compiled "condition" rules
%%--------------------------------------------------------------------

-type qos() :: emqx_types:qos().
-type retain() :: boolean().
-type action() ::
    #{action_type := subscribe, qos := qos()}
    | #{action_type := publish, qos := qos(), retain := retain()}.

-export_type([action/0, qos/0, retain/0]).

%%--------------------------------------------------------------------
%% "precompiled" types describe rule DSL that is used in "acl.conf" file
%% to describe rules. Also, rules extracted from external sources
%% like database, etc. are preprocessed into these types first
%%--------------------------------------------------------------------

-type permission_resolution_precompile() :: permission_resolution().

-type ip_address_precompile() ::
    {ipaddr, esockd_cidr:cidr_string()} | {ipaddrs, list(esockd_cidr:cidr_string())}.
-type username_precompile() :: {username, binary()} | {username, {re, iodata()}}.
-type clientid_precompile() :: {clientid, binary()} | {clientid, {re, iodata()}}.

-type who_precompile() ::
    ip_address_precompile()
    | username_precompile()
    | clientid_precompile()
    | {'and', [who_precompile()]}
    | {'or', [who_precompile()]}
    | all.

-type subscribe_option_precompile() :: {qos, qos() | [qos()]}.
-type publish_option_precompile() :: {qos, qos() | [qos()]} | {retain, retain_condition()}.

-type action_precompile() ::
    subscribe
    | {subscribe, [subscribe_option_precompile()]}
    | publish
    | {publish, [publish_option_precompile()]}
    | all
    | {all, [publish_option_precompile()]}.

%% besides exact `topic_condition()` we also accept `<<"eq ...">>` and `"eq ..."`
%% as precompiled topic conditions
-type topic_precompile() :: topic_condition() | binary() | string().

-type rule_precompile() :: {
    permission_resolution_precompile(), who_condition(), action_precompile(), [topic_precompile()]
}.

-export_type([
    permission_resolution_precompile/0,
    who_precompile/0,
    action_precompile/0,
    topic_precompile/0,
    rule_precompile/0
]).

-define(IS_PERMISSION(Permission), (Permission =:= allow orelse Permission =:= deny)).
-define(ALLOWED_VARS, [
    ?VAR_USERNAME,
    ?VAR_CLIENTID,
    ?VAR_CERT_CN_NAME,
    ?VAR_ZONE,
    ?VAR_NS_CLIENT_ATTRS
]).

-spec compile(permission_resolution_precompile(), who_precompile(), action_precompile(), [
    topic_precompile()
]) -> rule().
compile(Permission, Who, Action, TopicFilters) ->
    compile({Permission, Who, Action, TopicFilters}).

-spec compile({permission_resolution_precompile(), all} | rule_precompile()) -> rule().
compile({Permission, all}) when
    ?IS_PERMISSION(Permission)
->
    {Permission, all, all, [compile_topic(<<"#">>)]};
compile({Permission, Who, Action, TopicFilters}) when
    ?IS_PERMISSION(Permission) andalso is_list(TopicFilters)
->
    {Permission, compile_who(Who), compile_action(Action), [
        compile_topic(Topic)
     || Topic <- TopicFilters
    ]};
compile({Permission, _Who, _Action, _TopicFilter}) when not ?IS_PERMISSION(Permission) ->
    throw(#{
        reason => invalid_authorization_permission,
        value => Permission
    });
compile(BadRule) ->
    throw(#{
        reason => invalid_authorization_rule,
        value => BadRule
    }).

compile_action(Action) ->
    compile_action(emqx_authz:feature_available(rich_actions), Action).

-define(IS_ACTION_WITH_RETAIN(Action), (Action =:= publish orelse Action =:= all)).

compile_action(_RichActionsOn, subscribe) ->
    subscribe;
compile_action(_RichActionsOn, Action) when ?IS_ACTION_WITH_RETAIN(Action) ->
    Action;
compile_action(true = _RichActionsOn, {subscribe, Opts}) when is_list(Opts) ->
    #{
        action_type => subscribe,
        qos => qos_from_opts(Opts)
    };
compile_action(true = _RichActionsOn, {Action, Opts}) when
    ?IS_ACTION_WITH_RETAIN(Action) andalso is_list(Opts)
->
    #{
        action_type => Action,
        qos => qos_from_opts(Opts),
        retain => retain_from_opts(Opts)
    };
compile_action(_RichActionsOn, Action) ->
    throw(#{
        reason => invalid_authorization_action,
        value => Action
    }).

qos_from_opts(Opts) ->
    try
        case proplists:get_all_values(qos, Opts) of
            [] ->
                ?DEFAULT_RULE_QOS;
            QoSs ->
                lists:flatmap(
                    fun
                        (QoS) when is_integer(QoS) ->
                            [validate_qos(QoS)];
                        (QoS) when is_list(QoS) ->
                            lists:map(fun validate_qos/1, QoS)
                    end,
                    QoSs
                )
        end
    catch
        throw:{bad_qos, QoS} ->
            throw(#{
                reason => invalid_authorization_qos,
                qos => QoS
            })
    end.

validate_qos(QoS) when is_integer(QoS), QoS >= 0, QoS =< 2 ->
    QoS;
validate_qos(QoS) ->
    throw({bad_qos, QoS}).

retain_from_opts(Opts) ->
    case proplists:get_value(retain, Opts, ?DEFAULT_RULE_RETAIN) of
        all ->
            all;
        Retain when is_boolean(Retain) ->
            Retain;
        Value ->
            throw(#{
                reason => invalid_authorization_retain,
                value => Value
            })
    end.

compile_who(all) ->
    all;
compile_who({user, Username}) ->
    compile_who({username, Username});
compile_who({username, {re, Username}}) ->
    case re:compile(bin(Username)) of
        {ok, MP} -> {username, MP};
        {error, Reason} -> throw({invalid_username_re, Reason})
    end;
compile_who({username, Username}) ->
    {username, {eq, bin(Username)}};
compile_who({client, Clientid}) ->
    compile_who({clientid, Clientid});
compile_who({clientid, {re, Clientid}}) ->
    case re:compile(bin(Clientid)) of
        {ok, MP} -> {clientid, MP};
        {error, Reason} -> throw({invalid_clientid_re, Reason})
    end;
compile_who({clientid, Clientid}) ->
    {clientid, {eq, bin(Clientid)}};
compile_who({client_attr, Name, {re, Attr}}) ->
    {ok, MP} = re:compile(bin(Attr)),
    {client_attr, bin(Name), MP};
compile_who({client_attr, Name, Attr}) ->
    {client_attr, bin(Name), {eq, bin(Attr)}};
compile_who({ipaddr, CIDR}) ->
    {ipaddr, esockd_cidr:parse(CIDR, true)};
compile_who({ipaddrs, CIDRs}) ->
    {ipaddrs, lists:map(fun(CIDR) -> esockd_cidr:parse(CIDR, true) end, CIDRs)};
compile_who({'and', L}) when is_list(L) ->
    {'and', [compile_who(Who) || Who <- L]};
compile_who({'or', L}) when is_list(L) ->
    {'or', [compile_who(Who) || Who <- L]};
compile_who(Who) ->
    throw(#{
        reason => invalid_client_match_condition,
        identifier => Who
    }).

compile_topic("eq " ++ Topic) ->
    {eq, emqx_topic:words(bin(Topic))};
compile_topic(<<"eq ", Topic/binary>>) ->
    {eq, emqx_topic:words(Topic)};
compile_topic({eq, Topic}) ->
    {eq, emqx_topic:words(bin(Topic))};
compile_topic(Topic) ->
    {_, Template} = emqx_auth_template:parse_str(Topic, ?ALLOWED_VARS),
    case emqx_template:is_const(Template) of
        true -> emqx_topic:words(bin(Topic));
        false -> {pattern, Template}
    end.

bin(L) when is_list(L) ->
    unicode:characters_to_binary(L);
bin(B) when is_binary(B) ->
    B.

-spec matches(emqx_types:clientinfo(), action(), emqx_types:topic(), [rule()]) ->
    {matched, allow} | {matched, deny} | nomatch.
matches(_Client, _Action, _Topic, []) ->
    nomatch;
matches(Client, Action, Topic, [{Permission, WhoCond, ActionCond, TopicCond} | Tail]) ->
    case match(Client, Action, Topic, {Permission, WhoCond, ActionCond, TopicCond}) of
        nomatch -> matches(Client, Action, Topic, Tail);
        Matched -> Matched
    end.

-spec match(emqx_types:clientinfo(), action(), emqx_types:topic(), rule()) ->
    {matched, allow} | {matched, deny} | nomatch.
match(Client, Action, Topic, {Permission, WhoCond, ActionCond, TopicCond}) ->
    case
        match_action(Action, ActionCond) andalso
            match_who(Client, WhoCond) andalso
            match_topics(Client, Topic, TopicCond)
    of
        true -> {matched, Permission};
        _ -> nomatch
    end.

-spec match_action(action(), action_condition()) -> boolean().
match_action(#{action_type := publish}, PubSubCond) when is_atom(PubSubCond) ->
    match_pubsub(publish, PubSubCond);
match_action(
    #{action_type := publish, qos := QoS, retain := Retain}, #{
        action_type := publish, qos := QoSCond, retain := RetainCond
    }
) ->
    match_qos(QoS, QoSCond) andalso match_retain(Retain, RetainCond);
match_action(#{action_type := publish, qos := QoS, retain := Retain}, #{
    action_type := all, qos := QoSCond, retain := RetainCond
}) ->
    match_qos(QoS, QoSCond) andalso match_retain(Retain, RetainCond);
match_action(#{action_type := subscribe}, PubSubCond) when is_atom(PubSubCond) ->
    match_pubsub(subscribe, PubSubCond);
match_action(#{action_type := subscribe, qos := QoS}, #{action_type := subscribe, qos := QoSCond}) ->
    match_qos(QoS, QoSCond);
match_action(#{action_type := subscribe, qos := QoS}, #{action_type := all, qos := QoSCond}) ->
    match_qos(QoS, QoSCond);
match_action(_, PubSubCond) ->
    true = is_pubsub_cond(PubSubCond),
    false.

is_pubsub_cond(publish) ->
    true;
is_pubsub_cond(subscribe) ->
    true;
is_pubsub_cond(#{action_type := A}) ->
    is_pubsub_cond(A).

match_pubsub(publish, publish) -> true;
match_pubsub(subscribe, subscribe) -> true;
match_pubsub(_, all) -> true;
match_pubsub(_, _) -> false.

match_qos(QoS, QoSs) -> lists:member(QoS, QoSs).

match_retain(_, all) -> true;
match_retain(Retain, Retain) when is_boolean(Retain) -> true;
match_retain(_, _) -> false.

match_who(_, all) ->
    true;
match_who(#{username := undefined}, {username, _}) ->
    false;
match_who(#{username := Username}, {username, {eq, Username}}) ->
    true;
match_who(#{username := Username}, {username, {re_pattern, _, _, _, _} = MP}) ->
    is_re_match(Username, MP);
match_who(#{clientid := Clientid}, {clientid, {eq, Clientid}}) ->
    true;
match_who(#{clientid := Clientid}, {clientid, {re_pattern, _, _, _, _} = MP}) ->
    is_re_match(Clientid, MP);
match_who(#{client_attrs := Attrs}, {client_attr, Name, {eq, Value}}) ->
    maps:get(Name, Attrs, undefined) =:= Value;
match_who(#{client_attrs := Attrs}, {client_attr, Name, {re_pattern, _, _, _, _} = MP}) ->
    Value = maps:get(Name, Attrs, undefined),
    is_binary(Value) andalso is_re_match(Value, MP);
match_who(#{peerhost := undefined}, {ipaddr, _CIDR}) ->
    false;
match_who(#{peerhost := IpAddress}, {ipaddr, CIDR}) ->
    esockd_cidr:match(IpAddress, CIDR);
match_who(#{peerhost := undefined}, {ipaddrs, _CIDR}) ->
    false;
match_who(#{peerhost := IpAddress}, {ipaddrs, CIDRs}) ->
    lists:any(
        fun(CIDR) ->
            esockd_cidr:match(IpAddress, CIDR)
        end,
        CIDRs
    );
match_who(ClientInfo, {'and', Principals}) when is_list(Principals) ->
    lists:foldl(
        fun(Principal, Permission) ->
            Permission andalso match_who(ClientInfo, Principal)
        end,
        true,
        Principals
    );
match_who(ClientInfo, {'or', Principals}) when is_list(Principals) ->
    lists:foldl(
        fun(Principal, Permission) ->
            Permission orelse match_who(ClientInfo, Principal)
        end,
        false,
        Principals
    );
match_who(_, _) ->
    false.

is_re_match(Value, Pattern) ->
    case re:run(Value, Pattern) of
        {match, _} -> true;
        _ -> false
    end.

match_topics(_ClientInfo, _Topic, []) ->
    false;
match_topics(ClientInfo, Topic, [{pattern, PatternFilter} | Filters]) ->
    TopicFilter = render_topic(PatternFilter, ClientInfo),
    (is_binary(TopicFilter) andalso
        match_topic(emqx_topic:words(Topic), emqx_topic:words(TopicFilter))) orelse
        match_topics(ClientInfo, Topic, Filters);
match_topics(ClientInfo, Topic, [TopicFilter | Filters]) ->
    match_topic(emqx_topic:words(Topic), TopicFilter) orelse
        match_topics(ClientInfo, Topic, Filters).

match_topic(Topic, {'eq', TopicFilter}) ->
    Topic =:= TopicFilter;
match_topic(Topic, TopicFilter) ->
    emqx_topic:match(Topic, TopicFilter).

render_topic(Topic, ClientInfo) ->
    try
        bin(emqx_auth_template:render_strict(Topic, ClientInfo))
    catch
        error:Reason ->
            ?SLOG(debug, #{
                msg => "failed_to_render_topic_template",
                template => Topic,
                reason => Reason
            }),
            error
    end.<|MERGE_RESOLUTION|>--- conflicted
+++ resolved
@@ -46,25 +46,14 @@
     all
     | username()
     | clientid()
-<<<<<<< HEAD
+    | client_attr()
+    | ipaddress()
     | {'and', [who_condition()]}
-    | {'or', [who_condition()]}
-    | all.
--type ipaddress() ::
-    {ipaddr, esockd_cidr:cidr()}
-    | {ipaddrs, list(esockd_cidr:cidr())}.
+    | {'or', [who_condition()]}.
+-type ipaddress() :: {ipaddr, esockd_cidr:cidr_string()} | {ipaddrs, [esockd_cidr:cidr_string()]}.
 -type username() :: {username, binary() | re_pattern()}.
 -type clientid() :: {clientid, binary() | re_pattern()}.
-=======
-    | client_attr()
-    | ipaddress()
-    | {'and', [ipaddress() | username() | clientid()]}
-    | {'or', [ipaddress() | username() | clientid()]}.
--type ipaddress() :: {ipaddr, esockd_cidr:cidr_string()} | {ipaddrs, [esockd_cidr:cidr_string()]}.
--type username() :: {username, binary() | {re, binary()}}.
--type clientid() :: {clientid, binary() | {re, binary()}}.
--type client_attr() :: {client_attr, Name :: binary(), Value :: binary() | {re, binary()}}.
->>>>>>> af377413
+-type client_attr() :: {client_attr, Name :: binary(), Value :: binary() | re_pattern()}.
 
 -type action_condition() ::
     subscribe
