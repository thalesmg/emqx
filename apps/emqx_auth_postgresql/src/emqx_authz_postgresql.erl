%%--------------------------------------------------------------------
%% Copyright (c) 2020-2025 EMQ Technologies Co., Ltd. All Rights Reserved.
%%
%% Licensed under the Apache License, Version 2.0 (the "License");
%% you may not use this file except in compliance with the License.
%% You may obtain a copy of the License at
%%
%%     http://www.apache.org/licenses/LICENSE-2.0
%%
%% Unless required by applicable law or agreed to in writing, software
%% distributed under the License is distributed on an "AS IS" BASIS,
%% WITHOUT WARRANTIES OR CONDITIONS OF ANY KIND, either express or implied.
%% See the License for the specific language governing permissions and
%% limitations under the License.
%%--------------------------------------------------------------------

-module(emqx_authz_postgresql).

-include_lib("emqx/include/logger.hrl").
-include_lib("emqx_auth/include/emqx_authz.hrl").

-include_lib("epgsql/include/epgsql.hrl").

-behaviour(emqx_authz_source).

%% AuthZ Callbacks
-export([
    create/1,
    update/1,
    destroy/1,
    authorize/4
]).

-ifdef(TEST).
-compile(export_all).
-compile(nowarn_export_all).
-endif.

-define(ALLOWED_VARS, ?AUTHZ_DEFAULT_ALLOWED_VARS).

create(#{query := SQL0} = Source) ->
<<<<<<< HEAD
    {Vars, SQL, PlaceHolders} = emqx_auth_template:parse_sql(SQL0, '$n', ?ALLOWED_VARS),
    CacheKeyTemplate = emqx_auth_template:cache_key_template(Vars),
    ResourceID = emqx_authz_utils:make_resource_id(emqx_postgresql),
=======
    {Vars, SQL, Placeholders} = emqx_auth_template:parse_sql(SQL0, '$n', ?ALLOWED_VARS),
    CacheKeyTemplate = emqx_auth_template:cache_key_template(Vars),
    ResourceId = emqx_authz_utils:make_resource_id(emqx_postgresql),
>>>>>>> 18a6d1eb
    {ok, _Data} = emqx_authz_utils:create_resource(
        ResourceId,
        emqx_postgresql,
        Source#{prepare_statement => #{ResourceId => SQL}}
    ),
    Source#{
        annotations => #{
<<<<<<< HEAD
            id => ResourceID, placeholders => PlaceHolders, cache_key_template => CacheKeyTemplate
        }
    }.

update(#{query := SQL0, annotations := #{id := ResourceID}} = Source) ->
    {Vars, SQL, PlaceHolders} = emqx_auth_template:parse_sql(SQL0, '$n', ?ALLOWED_VARS),
=======
            id => ResourceId, placeholders => Placeholders, cache_key_template => CacheKeyTemplate
        }
    }.

update(#{query := SQL0, annotations := #{id := ResourceId}} = Source) ->
    {Vars, SQL, Placeholders} = emqx_auth_template:parse_sql(SQL0, '$n', ?ALLOWED_VARS),
>>>>>>> 18a6d1eb
    CacheKeyTemplate = emqx_auth_template:cache_key_template(Vars),
    case
        emqx_authz_utils:update_resource(
            emqx_postgresql,
            Source#{prepare_statement => #{ResourceId => SQL}}
        )
    of
        {error, Reason} ->
            error({load_config_error, Reason});
        {ok, Id} ->
            Source#{
                annotations => #{
<<<<<<< HEAD
                    id => Id, placeholders => PlaceHolders, cache_key_template => CacheKeyTemplate
=======
                    id => Id, placeholders => Placeholders, cache_key_template => CacheKeyTemplate
>>>>>>> 18a6d1eb
                }
            }
    end.

destroy(#{annotations := #{id := Id}}) ->
    emqx_authz_utils:remove_resource(Id).

authorize(
    Client,
    Action,
    Topic,
    #{
        annotations := #{
<<<<<<< HEAD
            id := ResourceID,
=======
            id := ResourceId,
>>>>>>> 18a6d1eb
            placeholders := Placeholders,
            cache_key_template := CacheKeyTemplate
        }
    }
) ->
    Vars = emqx_authz_utils:vars_for_rule_query(Client, Action),
    RenderedParams = emqx_auth_template:render_sql_params(Placeholders, Vars),
    CacheKey = emqx_auth_template:cache_key(Vars, CacheKeyTemplate),
    case
        emqx_authz_utils:cached_simple_sync_query(
<<<<<<< HEAD
            CacheKey, ResourceID, {prepared_query, ResourceID, RenderedParams}
=======
            CacheKey, ResourceId, {prepared_query, ResourceId, RenderedParams}
>>>>>>> 18a6d1eb
        )
    of
        {ok, Columns, Rows} ->
            do_authorize(Client, Action, Topic, column_names(Columns), Rows);
        {error, Reason} ->
            ?SLOG(error, #{
                msg => "query_postgresql_error",
                reason => Reason,
                params => RenderedParams,
                resource_id => ResourceId
            }),
            nomatch
    end.

do_authorize(_Client, _Action, _Topic, _ColumnNames, []) ->
    nomatch;
do_authorize(Client, Action, Topic, ColumnNames, [Row | Tail]) ->
    case emqx_authz_utils:do_authorize(postgresql, Client, Action, Topic, ColumnNames, Row) of
        nomatch ->
            do_authorize(Client, Action, Topic, ColumnNames, Tail);
        {matched, Permission} ->
            {matched, Permission}
    end.

column_names(Columns) ->
    lists:map(
        fun(#column{name = Name}) -> Name end,
        Columns
    ).<|MERGE_RESOLUTION|>--- conflicted
+++ resolved
@@ -39,15 +39,9 @@
 -define(ALLOWED_VARS, ?AUTHZ_DEFAULT_ALLOWED_VARS).
 
 create(#{query := SQL0} = Source) ->
-<<<<<<< HEAD
-    {Vars, SQL, PlaceHolders} = emqx_auth_template:parse_sql(SQL0, '$n', ?ALLOWED_VARS),
-    CacheKeyTemplate = emqx_auth_template:cache_key_template(Vars),
-    ResourceID = emqx_authz_utils:make_resource_id(emqx_postgresql),
-=======
     {Vars, SQL, Placeholders} = emqx_auth_template:parse_sql(SQL0, '$n', ?ALLOWED_VARS),
     CacheKeyTemplate = emqx_auth_template:cache_key_template(Vars),
     ResourceId = emqx_authz_utils:make_resource_id(emqx_postgresql),
->>>>>>> 18a6d1eb
     {ok, _Data} = emqx_authz_utils:create_resource(
         ResourceId,
         emqx_postgresql,
@@ -55,21 +49,12 @@
     ),
     Source#{
         annotations => #{
-<<<<<<< HEAD
-            id => ResourceID, placeholders => PlaceHolders, cache_key_template => CacheKeyTemplate
-        }
-    }.
-
-update(#{query := SQL0, annotations := #{id := ResourceID}} = Source) ->
-    {Vars, SQL, PlaceHolders} = emqx_auth_template:parse_sql(SQL0, '$n', ?ALLOWED_VARS),
-=======
             id => ResourceId, placeholders => Placeholders, cache_key_template => CacheKeyTemplate
         }
     }.
 
 update(#{query := SQL0, annotations := #{id := ResourceId}} = Source) ->
     {Vars, SQL, Placeholders} = emqx_auth_template:parse_sql(SQL0, '$n', ?ALLOWED_VARS),
->>>>>>> 18a6d1eb
     CacheKeyTemplate = emqx_auth_template:cache_key_template(Vars),
     case
         emqx_authz_utils:update_resource(
@@ -82,11 +67,7 @@
         {ok, Id} ->
             Source#{
                 annotations => #{
-<<<<<<< HEAD
-                    id => Id, placeholders => PlaceHolders, cache_key_template => CacheKeyTemplate
-=======
                     id => Id, placeholders => Placeholders, cache_key_template => CacheKeyTemplate
->>>>>>> 18a6d1eb
                 }
             }
     end.
@@ -100,11 +81,7 @@
     Topic,
     #{
         annotations := #{
-<<<<<<< HEAD
-            id := ResourceID,
-=======
             id := ResourceId,
->>>>>>> 18a6d1eb
             placeholders := Placeholders,
             cache_key_template := CacheKeyTemplate
         }
@@ -115,11 +92,7 @@
     CacheKey = emqx_auth_template:cache_key(Vars, CacheKeyTemplate),
     case
         emqx_authz_utils:cached_simple_sync_query(
-<<<<<<< HEAD
-            CacheKey, ResourceID, {prepared_query, ResourceID, RenderedParams}
-=======
             CacheKey, ResourceId, {prepared_query, ResourceId, RenderedParams}
->>>>>>> 18a6d1eb
         )
     of
         {ok, Columns, Rows} ->
