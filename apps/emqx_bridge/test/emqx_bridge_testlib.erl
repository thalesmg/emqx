--- conflicted
+++ resolved
@@ -167,16 +167,12 @@
     Res =
         case emqx_mgmt_api_test_util:request_api(post, Path, "", AuthHeader, Params, Opts) of
             {ok, {Status, Headers, Body0}} ->
-<<<<<<< HEAD
                 ActionType = emqx_bridge_lib:upgrade_type(BridgeType),
                 erpc:multicall(emqx:running_nodes(), fun() ->
                     _ = emqx_bridge_v2_testlib:kickoff_action_health_check(ActionType, BridgeName),
                     _ = emqx_bridge_v2_testlib:kickoff_source_health_check(ActionType, BridgeName)
                 end),
-                {ok, {Status, Headers, emqx_utils_json:decode(Body0, [return_maps])}};
-=======
                 {ok, {Status, Headers, emqx_utils_json:decode(Body0)}};
->>>>>>> 36938f40
             Error ->
                 Error
         end,
@@ -199,20 +195,15 @@
     ct:pal("updating bridge (via http): ~p", [Params]),
     Res =
         case emqx_mgmt_api_test_util:request_api(put, Path, "", AuthHeader, Params, Opts) of
-<<<<<<< HEAD
             {ok, {_Status, _Headers, Body0}} ->
                 ActionType = emqx_bridge_lib:upgrade_type(BridgeType),
                 erpc:multicall(emqx:running_nodes(), fun() ->
                     _ = emqx_bridge_v2_testlib:kickoff_action_health_check(ActionType, Name),
                     _ = emqx_bridge_v2_testlib:kickoff_source_health_check(ActionType, Name)
                 end),
-                {ok, emqx_utils_json:decode(Body0, [return_maps])};
+                {ok, emqx_utils_json:decode(Body0)};
             Error ->
                 Error
-=======
-            {ok, {_Status, _Headers, Body0}} -> {ok, emqx_utils_json:decode(Body0)};
-            Error -> Error
->>>>>>> 36938f40
         end,
     ct:pal("bridge update result: ~p", [Res]),
     Res.
