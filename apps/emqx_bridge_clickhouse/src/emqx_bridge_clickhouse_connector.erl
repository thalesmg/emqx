--- conflicted
+++ resolved
@@ -293,15 +293,6 @@
     ExtendParamTemplate = iolist_to_binary([Separator, ValuesTemplate]),
     emqx_placeholder:preproc_tmpl(ExtendParamTemplate).
 
-<<<<<<< HEAD
-%% This function is similar to emqx_utils_sql:split_insert/1 but can
-%% also handle Clickhouse's SQL extension for INSERT statments that allows the
-%% user to specify different formats:
-%%
-%% https://clickhouse.com/docs/en/sql-reference/statements/insert-into/
-%%
-=======
->>>>>>> 8ed98ae3
 split_clickhouse_insert_sql(SQL) ->
     ErrorMsg = <<"The SQL template should be an SQL INSERT statement but it is something else.">>,
     {ok, MP} = get_insert_mp(),
