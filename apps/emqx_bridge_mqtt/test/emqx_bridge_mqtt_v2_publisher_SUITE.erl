--- conflicted
+++ resolved
@@ -554,7 +554,40 @@
     ),
     ok.
 
-<<<<<<< HEAD
+%% Verifies we validate duplicate clientids amongst different connectors as well, to avoid
+%% dumb mistakes like reusing the same clientid multiple times.
+t_duplicate_static_clientids_different_connectors(Config) ->
+    NodeBin = atom_to_binary(node()),
+    {201, _} = create_connector_api(Config, #{
+        <<"static_clientids">> => [#{<<"node">> => NodeBin, <<"ids">> => [<<"1">>]}]
+    }),
+    ?assertMatch(
+        {400, #{
+            <<"message">> := #{
+                <<"kind">> := <<"validation_error">>,
+                <<"reason">> :=
+                    <<
+                        "distinct mqtt connectors must not use the same static clientids;"
+                        " connectors with duplicate static clientids: ",
+                        _/binary
+                    >>
+            }
+        }},
+        create_connector_api([{connector_name, <<"another">>} | Config], #{
+            <<"static_clientids">> => [#{<<"node">> => NodeBin, <<"ids">> => [<<"1">>]}]
+        })
+    ),
+    %% Using a different host is fine (different IPs and hostnames may still lead to the
+    %% same cluster, it's a best effort check)
+    ?assertMatch(
+        {201, _},
+        create_connector_api([{connector_name, <<"another">>} | Config], #{
+            <<"server">> => <<"a-different-host:1883">>,
+            <<"static_clientids">> => [#{<<"node">> => NodeBin, <<"ids">> => [<<"1">>]}]
+        })
+    ),
+    ok.
+
 %% Smoke integration test to check that fallback action are triggered.  This Action is
 %% chosen for this test because it uses the conventional builtin buffer.
 t_fallback_actions(Config) ->
@@ -657,38 +690,4 @@
         #{work_dir => emqx_cth_suite:work_dir(?FUNCTION_NAME, Config)}
     ),
     ok = emqx_cth_cluster:stop(Nodes),
-=======
-%% Verifies we validate duplicate clientids amongst different connectors as well, to avoid
-%% dumb mistakes like reusing the same clientid multiple times.
-t_duplicate_static_clientids_different_connectors(Config) ->
-    NodeBin = atom_to_binary(node()),
-    {201, _} = create_connector_api(Config, #{
-        <<"static_clientids">> => [#{<<"node">> => NodeBin, <<"ids">> => [<<"1">>]}]
-    }),
-    ?assertMatch(
-        {400, #{
-            <<"message">> := #{
-                <<"kind">> := <<"validation_error">>,
-                <<"reason">> :=
-                    <<
-                        "distinct mqtt connectors must not use the same static clientids;"
-                        " connectors with duplicate static clientids: ",
-                        _/binary
-                    >>
-            }
-        }},
-        create_connector_api([{connector_name, <<"another">>} | Config], #{
-            <<"static_clientids">> => [#{<<"node">> => NodeBin, <<"ids">> => [<<"1">>]}]
-        })
-    ),
-    %% Using a different host is fine (different IPs and hostnames may still lead to the
-    %% same cluster, it's a best effort check)
-    ?assertMatch(
-        {201, _},
-        create_connector_api([{connector_name, <<"another">>} | Config], #{
-            <<"server">> => <<"a-different-host:1883">>,
-            <<"static_clientids">> => [#{<<"node">> => NodeBin, <<"ids">> => [<<"1">>]}]
-        })
-    ),
->>>>>>> af377413
     ok.