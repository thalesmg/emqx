--- conflicted
+++ resolved
@@ -900,18 +900,12 @@
                 file(),
                 #{
                     desc => ?DESC("log_file_handler_file"),
-<<<<<<< HEAD
                     default => <<"${EMQX_LOG_DIR}/emqx.log">>,
-                    converter => fun emqx_schema:naive_env_interpolation/1,
-                    validator => fun validate_file_location/1,
                     aliases => [file],
-                    importance => ?IMPORTANCE_HIGH
-=======
+                    importance => ?IMPORTANCE_HIGH,
                     converter => fun(Path, Opts) ->
                         emqx_schema:naive_env_interpolation(ensure_unicode_path(Path, Opts))
-                    end,
-                    default => <<"${EMQX_LOG_DIR}/emqx.log">>
->>>>>>> cc2bb87b
+                    end
                 }
             )},
         {"rotation_count",
@@ -1347,7 +1341,6 @@
 node_array() ->
     hoconsc:union([emqx_schema:comma_separated_atoms(), hoconsc:array(atom())]).
 
-<<<<<<< HEAD
 ensure_file_handlers(Conf, _Opts) ->
     FileFields = lists:flatmap(
         fun({F, Schema}) ->
@@ -1363,7 +1356,7 @@
 convert_rotation(undefined, _Opts) -> undefined;
 convert_rotation(#{} = Rotation, _Opts) -> maps:get(<<"count">>, Rotation, 10);
 convert_rotation(Count, _Opts) when is_integer(Count) -> Count.
-=======
+
 ensure_unicode_path(undefined, _) ->
     undefined;
 ensure_unicode_path(Path, #{make_serializable := true}) ->
@@ -1379,5 +1372,4 @@
 ensure_unicode_path(Path, _) when is_list(Path) ->
     Path;
 ensure_unicode_path(Path, _) ->
-    throw({"not_string", Path}).
->>>>>>> cc2bb87b
+    throw({"not_string", Path}).