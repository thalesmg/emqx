--- conflicted
+++ resolved
@@ -317,20 +317,12 @@
         StreamsWRanks,
         store_get_rank_progress(Data0)
     ),
-<<<<<<< HEAD
-    Data1 = removed_vanished_streams(Data0, VanishedStreamStates),
-    Data2 = Data1#{stream_states => NewStreamStates, rank_progress => RankProgress1},
-    Data3 = revoke_streams(Data2),
-    Data4 = assign_streams(Data3),
-    ?SLOG(debug, #{
-=======
     {Data1, VanishedStreams} = update_progresses(Data0, NewStreamsWRanks, TopicFilter, StartTime),
     Data2 = store_put_rank_progress(Data1, RankProgress),
     Data3 = removed_vanished_streams(Data2, VanishedStreams),
     Data4 = revoke_streams(Data3),
     Data5 = assign_streams(Data4),
     ?SLOG(info, #{
->>>>>>> 49ac4b5a
         msg => leader_renew_streams,
         topic_filter => TopicFilter,
         new_streams => length(NewStreamsWRanks)
