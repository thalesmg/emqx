--- conflicted
+++ resolved
@@ -149,13 +149,10 @@
 %% @private
 load_all_servers(Servers, ReqOpts, HooksOpts) ->
     load_all_servers(Servers, ReqOpts, HooksOpts, #{}, #{}).
+
 load_all_servers([], _Request, _HooksOpts, Waiting, Running) ->
     {Waiting, Running};
-<<<<<<< HEAD
-load_all_servers([{Name, Options} | More], ReqOpts, Waiting, Running) ->
-=======
 load_all_servers([{Name, Options} | More], ReqOpts, HooksOpts, Waiting, Running) ->
->>>>>>> bbda2e4d
     {NWaiting, NRunning} =
         case emqx_exhook_server:load(Name, Options, ReqOpts, HooksOpts) of
             {ok, ServerState} ->
