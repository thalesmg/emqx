--- conflicted
+++ resolved
@@ -138,9 +138,6 @@
 %% 1. due to static static config change
 %% 2. after join a cluster
 reboot_apps() ->
-<<<<<<< HEAD
-    [gproc, esockd, ranch, cowboy, ekka, emqx]. %% | ?EMQX_DEP_APPS].
-=======
     [ gproc
     , esockd
     , ranch
@@ -167,7 +164,6 @@
     , emqx_authn
     , emqx_authz
     ].
->>>>>>> 9640132e
 
 sorted_reboot_apps() ->
     Apps = [{App, app_deps(App)} || App <- reboot_apps()],
