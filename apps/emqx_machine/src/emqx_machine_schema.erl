%%--------------------------------------------------------------------
%% Copyright (c) 2021 EMQ Technologies Co., Ltd. All Rights Reserved.
%%
%% Licensed under the Apache License, Version 2.0 (the "License");
%% you may not use this file except in compliance with the License.
%% You may obtain a copy of the License at
%%
%%     http://www.apache.org/licenses/LICENSE-2.0
%%
%% Unless required by applicable law or agreed to in writing, software
%% distributed under the License is distributed on an "AS IS" BASIS,
%% WITHOUT WARRANTIES OR CONDITIONS OF ANY KIND, either express or implied.
%% See the License for the specific language governing permissions and
%% limitations under the License.
%%--------------------------------------------------------------------

-module(emqx_machine_schema).

-dialyzer(no_return).
-dialyzer(no_match).
-dialyzer(no_contracts).
-dialyzer(no_unused).
-dialyzer(no_fail_call).

-include_lib("typerefl/include/types.hrl").
-include_lib("hocon/include/hoconsc.hrl").

-type log_level() :: debug | info | notice | warning | error | critical | alert | emergency | all.
-type file() :: string().
-type cipher() :: map().

-behaviour(hocon_schema).

-reflect_type([ log_level/0,
                file/0,
                cipher/0]).

-export([namespace/0, roots/0, fields/1, translations/0, translation/1]).
-export([conf_get/2, conf_get/3, keys/2, filter/1]).

%% Static apps which merge their configs into the merged emqx.conf
%% The list can not be made a dynamic read at run-time as it is used
%% by nodetool to generate app.<time>.config before EMQ X is started
-define(MERGED_CONFIGS,
        [ emqx_bridge_schema
        , emqx_retainer_schema
        , emqx_statsd_schema
        , emqx_authz_schema
        , emqx_auto_subscribe_schema
        , emqx_modules_schema
        , emqx_dashboard_schema
        , emqx_gateway_schema
        , emqx_prometheus_schema
        , emqx_rule_engine_schema
        , emqx_exhook_schema
        , emqx_psk_schema
        ]).

namespace() -> undefined.

roots() ->
    %% authorization configs are merged in THIS schema's "authorization" fields
    lists:keydelete("authorization", 1, emqx_schema:roots(high)) ++
    [ {"node",
       sc(hoconsc:ref("node"),
          #{ desc => "Node name, cookie, config & data directories "
                     "and the Eralng virtual machine (beam) boot parameters."
           })}
    , {"cluster",
       sc(hoconsc:ref("cluster"),
          #{ desc => "EMQ X nodes can form a cluster to scale up the total capacity.<br>"
                     "Here holds the configs to instruct how individual nodes "
                     "can discover each other, also the database replication "
                     "role of this node etc."
           })}
    , {"log",
       sc(hoconsc:ref("log"),
          #{ desc => "Configure logging backends (to console or to file), "
                     "and logging level for each logger backend."
           })}
    , {"rpc",
       sc(hoconsc:ref("rpc"),
          #{ desc => "EMQ X uses a library called <code>gen_rpc</code> for "
                     "inter-broker RPCs.<br>Most of the time the default config "
                     "should work, but in case you need to do performance "
                     "fine-turning or experiment a bit, this is where to look."
           })}
    , {"authorization",
       sc(hoconsc:ref("authorization"),
          #{ desc => "In EMQ X, MQTT client access control can be just a few "
                     "lines of text based rules, or delegated to an external "
                     "HTTP API, or base externa database query results."
           })}
    ] ++
    emqx_schema:roots(medium) ++
    emqx_schema:roots(low) ++
    lists:flatmap(fun roots/1, ?MERGED_CONFIGS).

fields("cluster") ->
    [ {"name",
       sc(atom(),
          #{ mapping => "ekka.cluster_name"
           , default => emqxcl
           })}
    , {"discovery_strategy",
       sc(hoconsc:enum([manual, static, mcast, dns, etcd, k8s]),
          #{ default => manual
           })}
    , {"autoclean",
       sc(emqx_schema:duration(),
          #{ mapping => "ekka.cluster_autoclean"
           , default => "5m"
           })}
    , {"autoheal",
       sc(boolean(),
          #{ mapping => "ekka.cluster_autoheal"
           , default => true
           })}
    , {"static",
       sc(ref(cluster_static),
          #{})}
    , {"mcast",
       sc(ref(cluster_mcast),
          #{})}
    , {"proto_dist",
       sc(hoconsc:enum([inet_tcp, inet6_tcp, inet_tls]),
          #{ mapping => "ekka.proto_dist"
           , default => inet_tcp
           })}
    , {"dns",
       sc(ref(cluster_dns),
          #{})}
    , {"etcd",
       sc(ref(cluster_etcd),
          #{})}
    , {"k8s",
       sc(ref(cluster_k8s),
          #{})}
    , {"db_backend",
        sc(hoconsc:enum([mnesia, rlog]),
          #{ mapping => "ekka.db_backend"
           , default => mnesia
           })}
    , {"rlog",
       sc(ref("rlog"),
          #{})}
    ];

fields(cluster_static) ->
    [ {"seeds",
      sc(hoconsc:array(string()),
         #{ default => []
          })}
    ];

fields(cluster_mcast) ->
    [ {"addr",
       sc(string(),
          #{ default => "239.192.0.1"
           })}
    , {"ports",
       sc(hoconsc:array(integer()),
          #{ default => [4369, 4370]
           })}
    , {"iface",
       sc(string(),
          #{ default => "0.0.0.0"
           })}
    , {"ttl",
       sc(range(0, 255),
          #{ default => 255
           })}
    , {"loop",
       sc(boolean(),
          #{ default => true
           })}
    , {"sndbuf",
       sc(emqx_schema:bytesize(),
          #{ default => "16KB"
           })}
    , {"recbuf",
       sc(emqx_schema:bytesize(),
          #{ default => "16KB"
           })}
    , {"buffer",
       sc(emqx_schema:bytesize(),
          #{ default =>"32KB"
           })}
    ];

fields(cluster_dns) ->
    [ {"name",
       sc(string(),
          #{ default => "localhost"
           })}
    , {"app",
       sc(string(),
          #{ default => "emqx"
           })}
    ];

fields(cluster_etcd) ->
    [ {"server",
       sc(emqx_schema:comma_separated_list(),
          #{})}
    , {"prefix",
       sc(string(),
          #{ default => "emqxcl"
           })}
    , {"node_ttl",
       sc(emqx_schema:duration(),
          #{ default => "1m"
           })}
    , {"ssl",
       sc(hoconsc:ref(emqx_schema, ssl_client_opts),
          #{})}
    ];

fields(cluster_k8s) ->
    [ {"apiserver",
       sc(string(),
          #{})}
    , {"service_name",
       sc(string(),
          #{ default => "emqx"
           })}
    , {"address_type",
       sc(hoconsc:enum([ip, dns, hostname]),
          #{})}
    , {"app_name",
       sc(string(),
          #{ default => "emqx"
           })}
    , {"namespace",
       sc(string(),
          #{ default => "default"
           })}
    , {"suffix",
       sc(string(),
          #{default => "pod.local"
           })}
    ];

fields("rlog") ->
    [ {"role",
       sc(hoconsc:enum([core, replicant]),
          #{ mapping => "ekka.node_role"
           , default => core
           })}
    , {"core_nodes",
       sc(emqx_schema:comma_separated_atoms(),
          #{ mapping => "ekka.core_nodes"
           , default => []
           })}
    ];

fields("node") ->
    [ {"name",
       sc(string(),
          #{ default => "emqx@127.0.0.1"
           , override_env => "EMQX_NODE_NAME"
           })}
    , {"cookie",
       sc(string(),
          #{ mapping => "vm_args.-setcookie",
             default => "emqxsecretcookie",
             sensitive => true,
             override_env => "EMQX_NODE_COOKIE"
           })}
    , {"data_dir",
       sc(string(),
          #{ nullable => false
           })}
    , {"config_files",
       sc(list(string()),
          #{ mapping => "emqx.config_files"
           , default => undefined
           })}
    , {"global_gc_interval",
       sc(emqx_schema:duration(),
          #{ default => "15m"
           })}
    , {"crash_dump_dir",
       sc(file(),
          #{ mapping => "vm_args.-env ERL_CRASH_DUMP"
           })}
    , {"dist_net_ticktime",
       sc(emqx_schema:duration(),
          #{ mapping => "vm_args.-kernel net_ticktime"
           , default => "2m"
           })}
    , {"dist_listen_min",
       sc(range(1024, 65535),
          #{ mapping => "kernel.inet_dist_listen_min"
           , default => 6369
           })}
    , {"dist_listen_max",
       sc(range(1024, 65535),
          #{ mapping => "kernel.inet_dist_listen_max"
           , default => 6369
           })}
    , {"backtrace_depth",
       sc(integer(),
          #{ mapping => "emqx_machine.backtrace_depth"
           , default => 23
           })}
    , {"cluster_call",
       sc(ref("cluster_call"),
          #{}
         )}
    , {"etc_dir",
       sc(string(),
<<<<<<< HEAD
          #{
             converter => fun(EtcDir) ->
                case filename:absname(EtcDir) =:= EtcDir of
                   true ->
                      unicode:characters_to_list(EtcDir);
                   false ->
                      unicode:characters_to_list(filename:join([code:lib_dir(), "..", EtcDir]))
                end
              end,
             validator => fun(Path) ->
                case filelib:is_dir(Path) of
                   true ->
                      ok;
                   false ->
                      error({not_dir, Path})
                end
               end
            }
=======
          #{ desc => "`etc` dir for the node"
           }
>>>>>>> 04f24871
         )}
    ];

fields("cluster_call") ->
    [ {"retry_interval",
       sc(emqx_schema:duration(),
          #{ mapping => "emqx_machine.retry_interval"
           , default => "1s"
           })}
    , {"max_history",
       sc(range(1, 500),
          #{mapping => "emqx_machine.max_history",
            default => 100
           })}
    , {"cleanup_interval",
       sc(emqx_schema:duration(),
          #{mapping => "emqx_machine.cleanup_interval",
            default => "5m"
           })}
    ];

fields("rpc") ->
    [ {"mode",
       sc(hoconsc:enum([sync, async]),
          #{ default => async
           })}
    , {"async_batch_size",
       sc(integer(),
          #{ mapping => "gen_rpc.max_batch_size"
           , default => 256
           })}
    , {"port_discovery",
       sc(hoconsc:enum([manual, stateless]),
          #{ mapping => "gen_rpc.port_discovery"
           , default => stateless
           })}
    , {"tcp_server_port",
       sc(integer(),
          #{ mapping => "gen_rpc.tcp_server_port"
           , default => 5369
           })}
    , {"tcp_client_num",
       sc(range(1, 256),
          #{ default => 1
           })}
    , {"connect_timeout",
       sc(emqx_schema:duration(),
          #{ mapping => "gen_rpc.connect_timeout",
             default => "5s"
           })}
    , {"send_timeout",
       sc(emqx_schema:duration(),
          #{ mapping => "gen_rpc.send_timeout"
           , default => "5s"
           })}
    , {"authentication_timeout",
       sc(emqx_schema:duration(),
          #{ mapping=> "gen_rpc.authentication_timeout"
           , default => "5s"
           })}
    , {"call_receive_timeout",
       sc(emqx_schema:duration(),
          #{ mapping => "gen_rpc.call_receive_timeout"
           , default => "15s"
           })}
    , {"socket_keepalive_idle",
       sc(emqx_schema:duration_s(),
          #{ mapping => "gen_rpc.socket_keepalive_idle"
           , default => "7200s"
           })}
    , {"socket_keepalive_interval",
       sc(emqx_schema:duration_s(),
          #{ mapping => "gen_rpc.socket_keepalive_interval",
             default => "75s"
           })}
    , {"socket_keepalive_count",
       sc(integer(),
          #{ mapping => "gen_rpc.socket_keepalive_count"
           , default => 9
           })}
    , {"socket_sndbuf",
       sc(emqx_schema:bytesize(),
          #{ mapping => "gen_rpc.socket_sndbuf"
           , default => "1MB"
           })}
    , {"socket_recbuf",
       sc(emqx_schema:bytesize(),
          #{ mapping => "gen_rpc.socket_recbuf"
           , default => "1MB"
           })}
    , {"socket_buffer",
       sc(emqx_schema:bytesize(),
          #{ mapping => "gen_rpc.socket_buffer"
           , default => "1MB"
           })}
    ];

fields("log") ->
    [ {"console_handler", ref("console_handler")}
    , {"file_handlers",
       sc(map(name, ref("log_file_handler")),
          #{})}
    , {"error_logger",
       sc(atom(),
          #{mapping => "kernel.error_logger",
            default => silent})}
    ];

fields("console_handler") ->
    [ {"enable",
       sc(boolean(),
          #{ default => false
           })}
    ] ++ log_handler_common_confs();

fields("log_file_handler") ->
    [ {"file",
       sc(file(),
          #{})}
    , {"rotation",
       sc(ref("log_rotation"),
          #{})}
    , {"max_size",
       sc(hoconsc:union([infinity, emqx_schema:bytesize()]),
          #{ default => "10MB"
           })}
    ] ++ log_handler_common_confs();

fields("log_rotation") ->
    [ {"enable",
       sc(boolean(),
          #{ default => true
           })}
    , {"count",
       sc(range(1, 2048),
          #{ default => 10
           })}
    ];

fields("log_overload_kill") ->
    [ {"enable",
       sc(boolean(),
          #{ default => true
           })}
    , {"mem_size",
       sc(emqx_schema:bytesize(),
          #{ default => "30MB"
           })}
    , {"qlen",
       sc(integer(),
          #{ default => 20000
           })}
    , {"restart_after",
       sc(hoconsc:union([emqx_schema:duration(), infinity]),
          #{ default => "5s"
           })}
    ];

fields("log_burst_limit") ->
    [ {"enable",
       sc(boolean(),
          #{ default => true
           })}
    , {"max_count",
       sc(integer(),
          #{ default => 10000
           })}
    , {"window_time",
       sc(emqx_schema:duration(),
          #{default => "1s"})}
    ];

fields("authorization") ->
    emqx_schema:fields("authorization") ++
    emqx_authz_schema:fields("authorization").

translations() -> ["ekka", "kernel", "emqx"].

translation("ekka") ->
    [ {"cluster_discovery", fun tr_cluster__discovery/1}];
translation("kernel") ->
    [ {"logger_level", fun tr_logger_level/1}
    , {"logger", fun tr_logger/1}];
translation("emqx") ->
    [ {"config_files", fun tr_config_files/1}
    , {"override_conf_file", fun tr_override_conf_fie/1}
    ].

tr_config_files(Conf) ->
    case conf_get("emqx.config_files", Conf) of
        [_ | _] = Files ->
            Files;
        _ ->
            case os:getenv("RUNNER_ETC_DIR") of
                false ->
                    [filename:join([code:lib_dir(emqx), "etc", "emqx.conf"])];
                Dir ->
                    [filename:join([Dir, "emqx.conf"])]
            end
    end.

tr_override_conf_fie(Conf) ->
    DataDir = conf_get("node.data_dir", Conf),
    %% assert, this config is not nullable
    [_ | _] = DataDir,
    filename:join([DataDir, "emqx_override.conf"]).

tr_cluster__discovery(Conf) ->
    Strategy = conf_get("cluster.discovery_strategy", Conf),
    {Strategy, filter(options(Strategy, Conf))}.

tr_logger_level(Conf) ->
    ConsoleLevel = conf_get("log.console_handler.level", Conf, undefined),
    FileLevels = [conf_get("level", SubConf) || {_, SubConf}
                    <- maps:to_list(conf_get("log.file_handlers", Conf, #{}))],
    case FileLevels ++ [ConsoleLevel || ConsoleLevel =/= undefined] of
        [] -> warning; %% warning is the default level we should use
        Levels ->
            least_severe_log_level(Levels)
    end.

tr_logger(Conf) ->
    %% For the default logger that outputs to console
    ConsoleHandler =
        case conf_get("log.console_handler.enable", Conf) of
            true ->
                ConsoleConf = conf_get("log.console_handler", Conf),
                [{handler, console, logger_std_h, #{
                    level => conf_get("log.console_handler.level", Conf),
                    config => (log_handler_conf(ConsoleConf)) #{type => standard_io},
                    formatter => log_formatter(ConsoleConf),
                    filters => log_filter(ConsoleConf)
                }}];
            false -> []
        end,
    %% For the file logger
    FileHandlers =
        [begin
         {handler, binary_to_atom(HandlerName, latin1), logger_disk_log_h, #{
                level => conf_get("level", SubConf),
                config => (log_handler_conf(SubConf)) #{
                    type => case conf_get("rotation.enable", SubConf) of
                                true -> wrap;
                                _ -> halt
                            end,
                    file => conf_get("file", SubConf),
                    max_no_files => conf_get("rotation.count", SubConf),
                    max_no_bytes => conf_get("max_size", SubConf)
                },
                formatter => log_formatter(SubConf),
                filters => log_filter(SubConf),
                filesync_repeat_interval => no_repeat
            }}
        end || {HandlerName, SubConf} <- maps:to_list(conf_get("log.file_handlers", Conf, #{}))],

    [{handler, default, undefined}] ++ ConsoleHandler ++ FileHandlers.

log_handler_common_confs() ->
    [ {"level",
       sc(log_level(),
          #{ default => warning
           })}
    , {"time_offset",
       sc(string(),
          #{ default => "system"
           })}
    , {"chars_limit",
       sc(hoconsc:union([unlimited, range(1, inf)]),
          #{ default => unlimited
           })}
    , {"formatter",
       sc(hoconsc:enum([text, json]),
          #{ default => text
           })}
    , {"single_line",
       sc(boolean(),
          #{ default => true
           })}
    , {"sync_mode_qlen",
       sc(integer(),
          #{ default => 100
           })}
    , {"drop_mode_qlen",
       sc(integer(),
          #{ default => 3000
           })}
    , {"flush_qlen",
       sc(integer(),
          #{ default => 8000
           })}
    , {"overload_kill",
       sc(ref("log_overload_kill"),
          #{})}
    , {"burst_limit",
       sc(ref("log_burst_limit"),
          #{})}
    , {"supervisor_reports",
       sc(hoconsc:enum([error, progress]),
          #{ default => error
           })}
    , {"max_depth",
       sc(hoconsc:union([unlimited, integer()]),
          #{ default => 100
           })}
    ].

log_handler_conf(Conf) ->
    SycModeQlen = conf_get("sync_mode_qlen", Conf),
    DropModeQlen = conf_get("drop_mode_qlen", Conf),
    FlushQlen = conf_get("flush_qlen", Conf),
    Overkill = conf_get("overload_kill", Conf),
    BurstLimit = conf_get("burst_limit", Conf),
    #{
        sync_mode_qlen => SycModeQlen,
        drop_mode_qlen => DropModeQlen,
        flush_qlen => FlushQlen,
        overload_kill_enable => conf_get("enable", Overkill),
        overload_kill_qlen => conf_get("qlen", Overkill),
        overload_kill_mem_size => conf_get("mem_size", Overkill),
        overload_kill_restart_after => conf_get("restart_after", Overkill),
        burst_limit_enable => conf_get("enable", BurstLimit),
        burst_limit_max_count => conf_get("max_count", BurstLimit),
        burst_limit_window_time => conf_get("window_time", BurstLimit)
    }.

log_formatter(Conf) ->
    CharsLimit = case conf_get("chars_limit", Conf) of
        unlimited -> unlimited;
        V when V > 0 -> V
    end,
    TimeOffSet = case conf_get("time_offset", Conf) of
        "system" -> "";
        "utc" -> 0;
        OffSetStr -> OffSetStr
    end,
    SingleLine = conf_get("single_line", Conf),
    Depth = conf_get("max_depth", Conf),
    do_formatter(conf_get("formatter", Conf), CharsLimit, SingleLine, TimeOffSet, Depth).

%% helpers
do_formatter(json, CharsLimit, SingleLine, TimeOffSet, Depth) ->
    {emqx_logger_jsonfmt,
        #{chars_limit => CharsLimit,
          single_line => SingleLine,
          time_offset => TimeOffSet,
          depth => Depth
        }};
do_formatter(text, CharsLimit, SingleLine, TimeOffSet, Depth) ->
    {emqx_logger_textfmt,
        #{template =>
            [time," [",level,"] ",
                {clientid,
                    [{peername,
                        [clientid,"@",peername," "],
                        [clientid, " "]}],
                    [{peername,
                        [peername," "],
                        []}]},
                msg,"\n"],
          chars_limit => CharsLimit,
          single_line => SingleLine,
          time_offset => TimeOffSet,
          depth => Depth
        }}.

log_filter(Conf) ->
    case conf_get("supervisor_reports", Conf) of
        error -> [{drop_progress_reports, {fun logger_filters:progress/2, stop}}];
        progress -> []
    end.

least_severe_log_level(Levels) ->
    hd(sort_log_levels(Levels)).

sort_log_levels(Levels) ->
    lists:sort(fun(A, B) ->
            case logger:compare_levels(A, B) of
                R when R == lt; R == eq -> true;
                gt -> false
            end
        end, Levels).

%% utils
-spec(conf_get(string() | [string()], hocon:config()) -> term()).
conf_get(Key, Conf) ->
    V = hocon_schema:get_value(Key, Conf),
    case is_binary(V) of
        true ->
            binary_to_list(V);
        false ->
            V
    end.

conf_get(Key, Conf, Default) ->
    V = hocon_schema:get_value(Key, Conf, Default),
    case is_binary(V) of
        true ->
            binary_to_list(V);
        false ->
            V
    end.

filter(Opts) ->
    [{K, V} || {K, V} <- Opts, V =/= undefined].

%% @private return a list of keys in a parent field
-spec(keys(string(), hocon:config()) -> [string()]).
keys(Parent, Conf) ->
    [binary_to_list(B) || B <- maps:keys(conf_get(Parent, Conf, #{}))].

%% types

sc(Type, Meta) -> hoconsc:mk(Type, Meta).

map(Name, Type) -> hoconsc:map(Name, Type).

ref(Field) -> hoconsc:ref(?MODULE, Field).

options(static, Conf) ->
    [{seeds, [to_atom(S) || S <- conf_get("cluster.static.seeds", Conf, [])]}];
options(mcast, Conf) ->
    {ok, Addr} = inet:parse_address(conf_get("cluster.mcast.addr", Conf)),
    {ok, Iface} = inet:parse_address(conf_get("cluster.mcast.iface", Conf)),
    Ports = conf_get("cluster.mcast.ports", Conf),
    [{addr, Addr}, {ports, Ports}, {iface, Iface},
     {ttl, conf_get("cluster.mcast.ttl", Conf, 1)},
     {loop, conf_get("cluster.mcast.loop", Conf, true)}];
options(dns, Conf) ->
    [{name, conf_get("cluster.dns.name", Conf)},
     {app, conf_get("cluster.dns.app", Conf)}];
options(etcd, Conf) ->
    Namespace = "cluster.etcd.ssl",
    SslOpts = fun(C) ->
        Options = keys(Namespace, C),
        lists:map(fun(Key) -> {to_atom(Key), conf_get([Namespace, Key], Conf)} end, Options) end,
    [{server, conf_get("cluster.etcd.server", Conf)},
     {prefix, conf_get("cluster.etcd.prefix", Conf, "emqxcl")},
     {node_ttl, conf_get("cluster.etcd.node_ttl", Conf, 60)},
     {ssl_options, filter(SslOpts(Conf))}];
options(k8s, Conf) ->
    [{apiserver, conf_get("cluster.k8s.apiserver", Conf)},
     {service_name, conf_get("cluster.k8s.service_name", Conf)},
     {address_type, conf_get("cluster.k8s.address_type", Conf, ip)},
     {app_name, conf_get("cluster.k8s.app_name", Conf)},
     {namespace, conf_get("cluster.k8s.namespace", Conf)},
     {suffix, conf_get("cluster.k8s.suffix", Conf, "")}];
options(manual, _Conf) ->
    [].

to_atom(Atom) when is_atom(Atom) ->
    Atom;
to_atom(Str) when is_list(Str) ->
    list_to_atom(Str);
to_atom(Bin) when is_binary(Bin) ->
    binary_to_atom(Bin, utf8).

roots(Module) ->
    lists:map(fun({_BinName, Root}) -> Root end, hocon_schema:roots(Module)).<|MERGE_RESOLUTION|>--- conflicted
+++ resolved
@@ -310,29 +310,8 @@
          )}
     , {"etc_dir",
        sc(string(),
-<<<<<<< HEAD
-          #{
-             converter => fun(EtcDir) ->
-                case filename:absname(EtcDir) =:= EtcDir of
-                   true ->
-                      unicode:characters_to_list(EtcDir);
-                   false ->
-                      unicode:characters_to_list(filename:join([code:lib_dir(), "..", EtcDir]))
-                end
-              end,
-             validator => fun(Path) ->
-                case filelib:is_dir(Path) of
-                   true ->
-                      ok;
-                   false ->
-                      error({not_dir, Path})
-                end
-               end
-            }
-=======
           #{ desc => "`etc` dir for the node"
            }
->>>>>>> 04f24871
          )}
     ];
 
