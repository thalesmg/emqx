--- conflicted
+++ resolved
@@ -315,7 +315,7 @@
           #{
              converter => fun(EtcDir) ->
                 case filename:absname(EtcDir) =:= EtcDir of
-                   true -> 
+                   true ->
                       unicode:characters_to_list(EtcDir);
                    false ->
                       unicode:characters_to_list(filename:join([code:lib_dir(), "..", EtcDir]))
@@ -323,9 +323,9 @@
               end,
              validator => fun(Path) ->
                 case filelib:is_dir(Path) of
-                   true -> 
+                   true ->
                       ok;
-                   false -> 
+                   false ->
                       error({not_dir, Path})
                 end
                end
@@ -787,9 +787,4 @@
     binary_to_atom(Bin, utf8).
 
 roots(Module) ->
-<<<<<<< HEAD
-    lists:map(fun({_BinName, Root}) -> Root end,
-              hocon_schema:roots(Module)).
-=======
-    lists:map(fun({_BinName, Root}) -> Root end, hocon_schema:roots(Module)).
->>>>>>> a6e335e7
+    lists:map(fun({_BinName, Root}) -> Root end, hocon_schema:roots(Module)).