--- conflicted
+++ resolved
@@ -1,10 +1,6 @@
 {application, emqx_management,
  [{description, "EMQ X Management API and CLI"},
-<<<<<<< HEAD
-  {vsn, "4.3.16"}, % strict semver, bump manually!
-=======
   {vsn, "4.4.7"}, % strict semver, bump manually!
->>>>>>> 7fc3f25d
   {modules, []},
   {registered, [emqx_management_sup]},
   {applications, [kernel,stdlib,emqx_plugin_libs,minirest]},
