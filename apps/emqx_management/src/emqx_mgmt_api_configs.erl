%%--------------------------------------------------------------------
%% Copyright (c) 2020-2022 EMQ Technologies Co., Ltd. All Rights Reserved.
%%
%% Licensed under the Apache License, Version 2.0 (the "License");
%% you may not use this file except in compliance with the License.
%% You may obtain a copy of the License at
%%
%%     http://www.apache.org/licenses/LICENSE-2.0
%%
%% Unless required by applicable law or agreed to in writing, software
%% distributed under the License is distributed on an "AS IS" BASIS,
%% WITHOUT WARRANTIES OR CONDITIONS OF ANY KIND, either express or implied.
%% See the License for the specific language governing permissions and
%% limitations under the License.
%%--------------------------------------------------------------------

-module(emqx_mgmt_api_configs).

-include_lib("hocon/include/hoconsc.hrl").
-include_lib("emqx/include/logger.hrl").
-behaviour(minirest_api).

-export([api_spec/0, namespace/0]).
-export([paths/0, schema/1, fields/1]).

-export([
    config/3,
    config_reset/3,
    configs/3,
    get_full_config/0,
    global_zone_configs/3
]).

-export([gen_schema/1]).

-define(PREFIX, "/configs/").
-define(PREFIX_RESET, "/configs_reset/").
-define(ERR_MSG(MSG), list_to_binary(io_lib:format("~p", [MSG]))).
-define(OPTS, #{rawconf_with_defaults => true, override_to => cluster}).

<<<<<<< HEAD
-define(EXCLUDES, [
    <<"exhook">>,
    <<"gateway">>,
    <<"plugins">>,
    <<"bridges">>,
    <<"rule_engine">>,
    <<"authorization">>,
    <<"authentication">>,
    <<"rpc">>,
    <<"db">>,
    <<"connectors">>,
    <<"slow_subs">>,
    <<"psk_authentication">>,
    <<"topic_metrics">>,
    <<"rewrite">>,
    <<"auto_subscribe">>,
    <<"retainer">>,
    <<"statsd">>,
    <<"delayed">>,
    <<"event_message">>,
    <<"prometheus">>,
    <<"telemetry">>,
    <<"sys_topics">>
=======
-define(EXCLUDES,
    [
        <<"exhook">>,
        <<"gateway">>,
        <<"plugins">>,
        <<"bridges">>,
        <<"rule_engine">>,
        <<"authorization">>,
        <<"authentication">>,
        <<"rpc">>,
        <<"db">>,
        <<"connectors">>,
        <<"slow_subs">>,
        <<"psk_authentication">>,
        <<"topic_metrics">>,
        <<"rewrite">>,
        <<"auto_subscribe">>,
        <<"retainer">>,
        <<"statsd">>,
        <<"delayed">>,
        <<"event_message">>,
        <<"prometheus">>,
        <<"telemetry">>
>>>>>>> 2cc8df24
    ] ++ global_zone_roots()
).

api_spec() ->
    emqx_dashboard_swagger:spec(?MODULE, #{check_schema => true}).

namespace() -> "configuration".

paths() ->
    ["/configs", "/configs_reset/:rootname", "/configs/global_zone"] ++
        lists:map(fun({Name, _Type}) -> ?PREFIX ++ binary_to_list(Name) end, config_list()).

schema("/configs") ->
    #{
        'operationId' => configs,
        get => #{
            tags => [conf],
            description =>
                <<"Get all the configurations of the specified node, including hot and non-hot updatable items.">>,
            parameters => [
                {node,
                    hoconsc:mk(
                        typerefl:atom(),
                        #{
                            in => query,
                            required => false,
                            example => <<"emqx@127.0.0.1">>,
                            desc =>
                                <<"Node's name: If you do not fill in the fields, this node will be used by default.">>
                        }
                    )}
            ],
            responses => #{
                200 => lists:map(fun({_, Schema}) -> Schema end, config_list())
            }
        }
    };
schema("/configs_reset/:rootname") ->
    Paths = lists:map(fun({Path, _}) -> binary_to_atom(Path) end, config_list()),
    #{
        'operationId' => config_reset,
        post => #{
            tags => [conf],
            description =>
                <<"Reset the config entry specified by the query string parameter `conf_path`.<br/>\n"
                "- For a config entry that has default value, this resets it to the default value;\n"
                "- For a config entry that has no default value, an error 400 will be returned">>,
            %% We only return "200" rather than the new configs that has been changed, as
            %% the schema of the changed configs is depends on the request parameter
            %% `conf_path`, it cannot be defined here.
            parameters => [
                {rootname,
                    hoconsc:mk(
                        hoconsc:enum(Paths),
                        #{in => path, example => <<"sysmon">>}
                    )},
                {conf_path,
                    hoconsc:mk(
                        typerefl:binary(),
                        #{
                            in => query,
                            required => false,
                            example => <<"os.sysmem_high_watermark">>,
                            desc => <<"The config path separated by '.' character">>
                        }
                    )}
            ],
            responses => #{
                200 => <<"Rest config successfully">>,
                400 => emqx_dashboard_swagger:error_codes(['NO_DEFAULT_VALUE', 'REST_FAILED'])
            }
        }
    };
schema("/configs/global_zone") ->
    Schema = global_zone_schema(),
    #{
        'operationId' => global_zone_configs,
        get => #{
            tags => [conf],
            description => <<"Get the global zone configs">>,
            responses => #{200 => Schema}
        },
        put => #{
            tags => [conf],
            description => <<"Update globbal zone configs">>,
            'requestBody' => Schema,
            responses => #{
                200 => Schema,
                400 => emqx_dashboard_swagger:error_codes(['UPDATE_FAILED'])
            }
        }
    };
schema(Path) ->
    {RootKey, {_Root, Schema}} = find_schema(Path),
    #{
        'operationId' => config,
        get => #{
            tags => [conf],
            description => iolist_to_binary([
                <<"Get the sub-configurations under *">>,
                RootKey,
                <<"*">>
            ]),
            responses => #{
                200 => Schema,
                404 => emqx_dashboard_swagger:error_codes(['NOT_FOUND'], <<"config not found">>)
            }
        },
        put => #{
            tags => [conf],
            description => iolist_to_binary([
                <<"Update the sub-configurations under *">>,
                RootKey,
                <<"*">>
            ]),
            'requestBody' => Schema,
            responses => #{
                200 => Schema,
                400 => emqx_dashboard_swagger:error_codes(['UPDATE_FAILED'])
            }
        }
    }.

find_schema(Path) ->
    [_, _Prefix, Root | _] = string:split(Path, "/", all),
    Configs = config_list(),
    lists:keyfind(list_to_binary(Root), 1, Configs).

%% we load all configs from emqx_*_schema, some of them are defined as local ref
%% we need redirect to emqx_*_schema.
%% such as hoconsc:ref("node") to hoconsc:ref(emqx_*_schema, "node")
fields(Field) ->
    Mod = emqx_conf:schema_module(),
    apply(Mod, fields, [Field]).

%%%==============================================================================================
%% HTTP API Callbacks
config(get, _Params, Req) ->
    Path = conf_path(Req),
    {ok, Conf} = emqx_map_lib:deep_find(Path, get_full_config()),
    {200, Conf};
config(put, #{body := Body}, Req) ->
    Path = conf_path(Req),
    case emqx_conf:update(Path, Body, ?OPTS) of
        {ok, #{raw_config := RawConf}} ->
            {200, RawConf};
        {error, Reason} ->
            {400, #{code => 'UPDATE_FAILED', message => ?ERR_MSG(Reason)}}
    end.

global_zone_configs(get, _Params, _Req) ->
    Paths = global_zone_roots(),
    Zones = lists:foldl(
        fun(Path, Acc) -> Acc#{Path => get_config_with_default([Path])} end,
        #{},
        Paths
    ),
    {200, Zones};
global_zone_configs(put, #{body := Body}, _Req) ->
    Res =
        maps:fold(
            fun(Path, Value, Acc) ->
                case emqx_conf:update([Path], Value, ?OPTS) of
                    {ok, #{raw_config := RawConf}} ->
                        Acc#{Path => RawConf};
                    {error, Reason} ->
                        ?SLOG(error, #{
                            msg => "update global zone failed",
                            reason => Reason,
                            path => Path,
                            value => Value
                        }),
                        Acc
                end
            end,
            #{},
            Body
        ),
    case maps:size(Res) =:= maps:size(Body) of
        true -> {200, Res};
        false -> {400, #{code => 'UPDATE_FAILED'}}
    end.

config_reset(post, _Params, Req) ->
    %% reset the config specified by the query string param 'conf_path'
    Path = conf_path_reset(Req) ++ conf_path_from_querystr(Req),
    case emqx:reset_config(Path, #{}) of
        {ok, _} ->
            {200};
        {error, no_default_value} ->
            {400, #{code => 'NO_DEFAULT_VALUE', message => <<"No Default Value.">>}};
        {error, Reason} ->
            {400, #{code => 'REST_FAILED', message => ?ERR_MSG(Reason)}}
    end.

configs(get, Params, _Req) ->
    Node = maps:get(node, Params, node()),
    case
        lists:member(Node, mria_mnesia:running_nodes()) andalso
            emqx_management_proto_v1:get_full_config(Node)
    of
        false ->
            Message = list_to_binary(io_lib:format("Bad node ~p, reason not found", [Node])),
            {500, #{code => 'BAD_NODE', message => Message}};
        {badrpc, R} ->
            Message = list_to_binary(io_lib:format("Bad node ~p, reason ~p", [Node, R])),
            {500, #{code => 'BAD_NODE', message => Message}};
        Res ->
            {200, Res}
    end.

conf_path_reset(Req) ->
    <<"/api/v5", ?PREFIX_RESET, Path/binary>> = cowboy_req:path(Req),
    string:lexemes(Path, "/ ").

get_full_config() ->
    emqx_config:fill_defaults(
        maps:without(
            ?EXCLUDES,
            emqx:get_raw_config([])
        )
    ).

get_config_with_default(Path) ->
    emqx_config:fill_defaults(emqx:get_raw_config(Path)).

conf_path_from_querystr(Req) ->
    case proplists:get_value(<<"conf_path">>, cowboy_req:parse_qs(Req)) of
        undefined -> [];
        Path -> string:lexemes(Path, ". ")
    end.

config_list() ->
    Mod = emqx_conf:schema_module(),
    Roots = hocon_schema:roots(Mod),
    lists:foldl(fun(Key, Acc) -> lists:keydelete(Key, 1, Acc) end, Roots, ?EXCLUDES).

conf_path(Req) ->
    <<"/api/v5", ?PREFIX, Path/binary>> = cowboy_req:path(Req),
    string:lexemes(Path, "/ ").

%% TODO: generate from hocon schema
gen_schema(Conf) when is_boolean(Conf) ->
    with_default_value(#{type => boolean}, Conf);
gen_schema(Conf) when is_binary(Conf); is_atom(Conf) ->
    with_default_value(#{type => string}, Conf);
gen_schema(Conf) when is_number(Conf) ->
    with_default_value(#{type => number}, Conf);
gen_schema(Conf) when is_list(Conf) ->
    case io_lib:printable_unicode_list(Conf) of
        true ->
            gen_schema(unicode:characters_to_binary(Conf));
        false ->
            #{type => array, items => gen_schema(hd(Conf))}
    end;
gen_schema(Conf) when is_map(Conf) ->
    #{
        type => object,
        properties =>
            maps:map(fun(_K, V) -> gen_schema(V) end, Conf)
    };
gen_schema(_Conf) ->
    %% the conf is not of JSON supported type, it may have been converted
    %% by the hocon schema
    #{type => string}.

with_default_value(Type, Value) ->
    Type#{example => emqx_map_lib:binary_string(Value)}.

global_zone_roots() ->
    lists:map(fun({K, _}) -> K end, global_zone_schema()).

global_zone_schema() ->
    Roots = hocon_schema:roots(emqx_zone_schema),
    lists:map(fun({RootKey, {_Root, Schema}}) -> {RootKey, Schema} end, Roots).<|MERGE_RESOLUTION|>--- conflicted
+++ resolved
@@ -38,31 +38,6 @@
 -define(ERR_MSG(MSG), list_to_binary(io_lib:format("~p", [MSG]))).
 -define(OPTS, #{rawconf_with_defaults => true, override_to => cluster}).
 
-<<<<<<< HEAD
--define(EXCLUDES, [
-    <<"exhook">>,
-    <<"gateway">>,
-    <<"plugins">>,
-    <<"bridges">>,
-    <<"rule_engine">>,
-    <<"authorization">>,
-    <<"authentication">>,
-    <<"rpc">>,
-    <<"db">>,
-    <<"connectors">>,
-    <<"slow_subs">>,
-    <<"psk_authentication">>,
-    <<"topic_metrics">>,
-    <<"rewrite">>,
-    <<"auto_subscribe">>,
-    <<"retainer">>,
-    <<"statsd">>,
-    <<"delayed">>,
-    <<"event_message">>,
-    <<"prometheus">>,
-    <<"telemetry">>,
-    <<"sys_topics">>
-=======
 -define(EXCLUDES,
     [
         <<"exhook">>,
@@ -85,8 +60,8 @@
         <<"delayed">>,
         <<"event_message">>,
         <<"prometheus">>,
-        <<"telemetry">>
->>>>>>> 2cc8df24
+        <<"telemetry">>,
+        <<"sys_topics">>
     ] ++ global_zone_roots()
 ).
 
