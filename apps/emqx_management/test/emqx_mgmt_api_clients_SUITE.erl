%%--------------------------------------------------------------------
%% Copyright (c) 2020-2024 EMQ Technologies Co., Ltd. All Rights Reserved.
%%
%% Licensed under the Apache License, Version 2.0 (the "License");
%% you may not use this file except in compliance with the License.
%% You may obtain a copy of the License at
%%
%%     http://www.apache.org/licenses/LICENSE-2.0
%%
%% Unless required by applicable law or agreed to in writing, software
%% distributed under the License is distributed on an "AS IS" BASIS,
%% WITHOUT WARRANTIES OR CONDITIONS OF ANY KIND, either express or implied.
%% See the License for the specific language governing permissions and
%% limitations under the License.
%%--------------------------------------------------------------------
-module(emqx_mgmt_api_clients_SUITE).
-compile(export_all).
-compile(nowarn_export_all).

-include_lib("emqx/include/emqx_mqtt.hrl").
-include_lib("emqx/include/emqx_router.hrl").
-include_lib("stdlib/include/assert.hrl").
-include_lib("common_test/include/ct.hrl").
-include_lib("proper/include/proper.hrl").
-include_lib("snabbkaffe/include/snabbkaffe.hrl").
-include_lib("emqx/include/asserts.hrl").

-define(HTTP200, {"HTTP/1.1", 200, "OK"}).
-define(HTTP201, {"HTTP/1.1", 201, "Created"}).
-define(HTTP204, {"HTTP/1.1", 204, "No Content"}).
-define(HTTP400, {"HTTP/1.1", 400, "Bad Request"}).
-define(HTTP404, {"HTTP/1.1", 404, "Not Found"}).

all() ->
    [
<<<<<<< HEAD
        {group, general},
        {group, persistent_sessions}
=======
        {group, persistent_sessions},
        {group, non_persistent_cluster},
        {group, msgs_base64_encoding},
        {group, msgs_plain_encoding}
        | AllTCs --
            (persistent_session_testcases() ++
                non_persistent_cluster_testcases() ++ client_msgs_testcases())
>>>>>>> 888ab81f
    ].

groups() ->
    AllTCs = emqx_common_test_helpers:all(?MODULE),
    GeneralTCs = AllTCs -- (persistent_session_testcases() ++ client_msgs_testcases()),
    [
        {general, [
            {group, msgs_base64_encoding},
            {group, msgs_plain_encoding}
            | GeneralTCs
        ]},
        {persistent_sessions, persistent_session_testcases()},
        {non_persistent_cluster, non_persistent_cluster_testcases()},
        {msgs_base64_encoding, client_msgs_testcases()},
        {msgs_plain_encoding, client_msgs_testcases()}
    ].

persistent_session_testcases() ->
    [
        t_persistent_sessions1,
        t_persistent_sessions2,
        t_persistent_sessions3,
        t_persistent_sessions4,
        t_persistent_sessions5,
        t_persistent_sessions6,
        t_persistent_sessions_subscriptions1,
        t_list_clients_v2
    ].
<<<<<<< HEAD

=======
non_persistent_cluster_testcases() ->
    [
        t_bulk_subscribe
    ].
>>>>>>> 888ab81f
client_msgs_testcases() ->
    [
        t_inflight_messages,
        t_mqueue_messages
    ].

init_per_suite(Config) ->
    Config.

end_per_suite(_Config) ->
    ok.

init_per_group(general, Config) ->
    Apps = emqx_cth_suite:start(
        [
            emqx,
            emqx_conf,
            emqx_management,
            emqx_mgmt_api_test_util:emqx_dashboard()
        ],
        #{work_dir => emqx_cth_suite:work_dir(Config)}
    ),
    [
        {apps, Apps},
        {api_auth_header, emqx_mgmt_api_test_util:auth_header_()}
        | Config
    ];
init_per_group(persistent_sessions, Config) ->
    AppSpecs = [
        {emqx,
            "durable_sessions.enable = true\n"
            "durable_sessions.disconnected_session_count_refresh_interval = 100ms"},
        emqx_management
    ],
    Dashboard = emqx_mgmt_api_test_util:emqx_dashboard(),
    Cluster = [
        {emqx_mgmt_api_clients_SUITE1, #{role => core, apps => AppSpecs ++ [Dashboard]}},
        {emqx_mgmt_api_clients_SUITE2, #{role => core, apps => AppSpecs}}
    ],
<<<<<<< HEAD
    Nodes =
        [N1 | _] = emqx_cth_cluster:start(
            Cluster,
            #{work_dir => emqx_cth_suite:work_dir(Config)}
        ),
    [
        {nodes, Nodes},
        {api_auth_header, erpc:call(N1, emqx_mgmt_api_test_util, auth_header_, [])}
        | Config
    ];
=======
    Nodes = emqx_cth_cluster:start(
        Cluster,
        #{work_dir => emqx_cth_suite:work_dir(Config)}
    ),
    [{nodes, Nodes} | Config];
init_per_group(non_persistent_cluster, Config) ->
    AppSpecs = [
        emqx,
        emqx_conf,
        emqx_management
    ],
    Dashboard = emqx_mgmt_api_test_util:emqx_dashboard(
        "dashboard.listeners.http { enable = true, bind = 18084 }"
    ),
    Cluster = [
        {mgmt_api_clients_SUITE1, #{role => core, apps => AppSpecs ++ [Dashboard]}},
        {mgmt_api_clients_SUITE2, #{role => core, apps => AppSpecs}}
    ],
    Nodes = emqx_cth_cluster:start(
        Cluster,
        #{work_dir => emqx_cth_suite:work_dir(Config)}
    ),
    [{nodes, Nodes} | Config];
>>>>>>> 888ab81f
init_per_group(msgs_base64_encoding, Config) ->
    [{payload_encoding, base64} | Config];
init_per_group(msgs_plain_encoding, Config) ->
    [{payload_encoding, plain} | Config];
init_per_group(_Group, Config) ->
    Config.

<<<<<<< HEAD
end_per_group(general, Config) ->
    Apps = ?config(apps, Config),
    ok = emqx_cth_suite:stop(Apps);
end_per_group(persistent_sessions, Config) ->
=======
end_per_group(Group, Config) when
    Group =:= persistent_sessions;
    Group =:= non_persistent_cluster
->
>>>>>>> 888ab81f
    Nodes = ?config(nodes, Config),
    ok = emqx_cth_cluster:stop(Nodes);
end_per_group(_Group, _Config) ->
    ok.

init_per_testcase(_TC, Config) ->
    %% NOTE
    %% Wait until there are no stale clients data before running the testcase.
    ?retry(
        _Timeout = 100,
        _N = 10,
        ?assertMatch(
            {ok, {?HTTP200, _, #{<<"data">> := []}}},
            list_request(Config)
        )
    ),
    ok = snabbkaffe:start_trace(),
    Config.

end_per_testcase(TC, _Config) when
    TC =:= t_inflight_messages;
    TC =:= t_mqueue_messages
->
    ok = snabbkaffe:stop(),
    ClientId = atom_to_binary(TC),
    lists:foreach(fun(P) -> exit(P, kill) end, emqx_cm:lookup_channels(local, ClientId)),
    ok = emqx_common_test_helpers:wait_for(
        ?FUNCTION_NAME,
        ?LINE,
        fun() -> [] =:= emqx_cm:lookup_channels(local, ClientId) end,
        5000
    ),
    ok = snabbkaffe:stop(),
    ok;
end_per_testcase(_TC, _Config) ->
    ok = snabbkaffe:stop(),
    ok.

t_clients(Config) ->
    Username1 = <<"user1">>,
    ClientId1 = <<"client1">>,

    Username2 = <<"user2">>,
    ClientId2 = <<"client2">>,

    Topic = <<"topic_1">>,
    Qos = 0,

    {ok, C1} = emqtt:start_link(#{
        username => Username1,
        clientid => ClientId1,
        proto_ver => v5,
        properties => #{'Session-Expiry-Interval' => 120}
    }),
    {ok, _} = emqtt:connect(C1),
    {ok, C2} = emqtt:start_link(#{username => Username2, clientid => ClientId2}),
    {ok, _} = emqtt:connect(C2),

    timer:sleep(300),

    %% get /clients
    ClientsPath = emqx_mgmt_api_test_util:api_path(["clients"]),
    {ok, {?HTTP200, _, Clients}} = request(get, ClientsPath, Config),
    ClientsMeta = maps:get(<<"meta">>, Clients),
    ClientsPage = maps:get(<<"page">>, ClientsMeta),
    ClientsLimit = maps:get(<<"limit">>, ClientsMeta),
    ClientsCount = maps:get(<<"count">>, ClientsMeta),
    ?assertEqual(ClientsPage, 1),
    ?assertEqual(ClientsLimit, emqx_mgmt:default_row_limit()),
    ?assertEqual(ClientsCount, 2),

    %% get /clients/:clientid
    Client1Path = emqx_mgmt_api_test_util:api_path(["clients", ClientId1]),
    {ok, {?HTTP200, _, Client1}} = request(get, Client1Path, Config),
    ?assertEqual(Username1, maps:get(<<"username">>, Client1)),
    ?assertEqual(ClientId1, maps:get(<<"clientid">>, Client1)),
    ?assertEqual(120, maps:get(<<"expiry_interval">>, Client1)),

    %% delete /clients/:clientid kickout
    true = erlang:unlink(C2),
    MRef = erlang:monitor(process, C2),
    Client2Path = emqx_mgmt_api_test_util:api_path(["clients", ClientId2]),
    {ok, {?HTTP204, _, _}} = request(delete, Client2Path, [], Config),
    ?assertReceive({'DOWN', MRef, process, C2, _}),
    %% Client info is cleared after DOWN event
    ?retry(_Interval = 100, _Attempts = 5, begin
        ?assertMatch(
            {error, {?HTTP404, _, _}},
            request(get, Client2Path, Config)
        )
    end),

    %% get /clients/:clientid/authorization/cache should have no authz cache
    Client1AuthzCachePath = emqx_mgmt_api_test_util:api_path([
        "clients",
        ClientId1,
        "authorization",
        "cache"
    ]),
    ?assertMatch(
        {ok, {?HTTP200, _, []}},
        request(get, Client1AuthzCachePath, Config)
    ),

    %% post /clients/:clientid/subscribe
    SubscribeBody = #{topic => Topic, qos => Qos, nl => 1, rh => 1},
    SubscribePath = emqx_mgmt_api_test_util:api_path(["clients", ClientId1, "subscribe"]),
    {ok, {?HTTP200, _, _}} = request(post, SubscribePath, SubscribeBody, Config),
    timer:sleep(100),
    {_, [{AfterSubTopic, #{qos := AfterSubQos}}]} = emqx_mgmt:list_client_subscriptions(ClientId1),
    ?assertEqual(AfterSubTopic, Topic),
    ?assertEqual(AfterSubQos, Qos),

    %% get /clients/:clientid/subscriptions
    SubscriptionsPath = emqx_mgmt_api_test_util:api_path(["clients", ClientId1, "subscriptions"]),
    ?assertMatch(
        {ok,
            {?HTTP200, _, [
                #{
                    <<"clientid">> := ClientId1,
                    <<"nl">> := 1,
                    <<"rap">> := 0,
                    <<"rh">> := 1,
                    <<"node">> := _,
                    <<"qos">> := Qos,
                    <<"topic">> := Topic
                }
            ]}},
        request(get, SubscriptionsPath, Config)
    ),

    %% post /clients/:clientid/unsubscribe
    UnSubscribePath = emqx_mgmt_api_test_util:api_path(["clients", ClientId1, "unsubscribe"]),
    UnSubscribeBody = #{topic => Topic},
    ?assertMatch(
        {ok, {?HTTP204, _, _}},
        request(post, UnSubscribePath, UnSubscribeBody, Config)
    ),
    timer:sleep(100),
    ?assertEqual([], emqx_mgmt:list_client_subscriptions(ClientId1)),

    %% testcase cleanup, kickout client1
    disconnect_and_destroy_session(C1).

t_persistent_sessions1(Config) ->
    [N1, _N2] = ?config(nodes, Config),
    Port1 = get_mqtt_port(N1, tcp),

    ?assertMatch({ok, {?HTTP200, _, #{<<"data">> := []}}}, list_request(Config)),

    ?check_trace(
        begin
            %% Scenario 1
            %% 1) Client connects and is listed as connected.
            ?tp(notice, "scenario 1", #{}),
            ClientId = <<"c1">>,
            C1 = connect_client(#{port => Port1, clientid => ClientId}),
            assert_single_client(#{node => N1, clientid => ClientId, status => connected}, Config),
            %% 2) Client disconnects and is listed as disconnected.
            ok = emqtt:disconnect(C1),
            assert_single_client(
                #{node => N1, clientid => ClientId, status => disconnected}, Config
            ),
            %% 3) Client reconnects and is listed as connected.
            C2 = connect_client(#{port => Port1, clientid => ClientId}),
            assert_single_client(#{node => N1, clientid => ClientId, status => connected}, Config),
            %% 4) Client disconnects.
            ok = emqtt:stop(C2),
            %% 5) Session is GC'ed, client is removed from list.
            ?tp(notice, "gc", #{}),
            %% simulate GC
            ok = erpc:call(N1, emqx_persistent_session_ds, destroy_session, [ClientId]),
            ?retry(
                100,
                20,
                ?assertMatch(
                    {ok, {?HTTP200, _, #{<<"data">> := []}}},
                    list_request(Config)
                )
            ),
            ok
        end,
        []
    ),
    ok.

t_persistent_sessions2(Config) ->
    [N1, _N2] = ?config(nodes, Config),
    Port1 = get_mqtt_port(N1, tcp),

    ?assertMatch({ok, {?HTTP200, _, #{<<"data">> := []}}}, list_request(Config)),

    ?check_trace(
        begin
            %% Scenario 2
            %% 1) Client connects and is listed as connected.
            ?tp(notice, "scenario 2", #{}),
            ClientId = <<"c2">>,
            C1 = connect_client(#{port => Port1, clientid => ClientId}),
            assert_single_client(#{node => N1, clientid => ClientId, status => connected}, Config),
            unlink(C1),
            %% 2) Client connects to the same node and takes over, listed only once.
            C2 = connect_client(#{port => Port1, clientid => ClientId}),
            assert_single_client(#{node => N1, clientid => ClientId, status => connected}, Config),
            disconnect_and_destroy_session(C2)
        end,
        []
    ),
    ok.

t_persistent_sessions3(Config) ->
    [N1, N2] = ?config(nodes, Config),
    Port1 = get_mqtt_port(N1, tcp),
    Port2 = get_mqtt_port(N2, tcp),

    ?assertMatch({ok, {?HTTP200, _, #{<<"data">> := []}}}, list_request(Config)),

    ?check_trace(
        begin
            %% Scenario 3
            %% 1) Client connects and is listed as connected.
            ?tp(notice, "scenario 3", #{}),
            ClientId = <<"c3">>,
            C1 = connect_client(#{port => Port1, clientid => ClientId}),
            assert_single_client(#{node => N1, clientid => ClientId, status => connected}, Config),
            unlink(C1),
            %% 2) Client connects to *another node* and takes over, listed only once.
            C2 = connect_client(#{port => Port2, clientid => ClientId}),
            assert_single_client(#{node => N2, clientid => ClientId, status => connected}, Config),
            %% Doesn't show up in the other node while alive
            ?retry(
                100,
                20,
                ?assertMatch(
                    {ok, {?HTTP200, _, #{<<"data">> := []}}},
                    list_request(#{node => N1}, Config)
                )
            ),
            disconnect_and_destroy_session(C2)
        end,
        []
    ),
    ok.

t_persistent_sessions4(Config) ->
    [N1, N2] = ?config(nodes, Config),
    Port1 = get_mqtt_port(N1, tcp),
    Port2 = get_mqtt_port(N2, tcp),

    ?assertMatch({ok, {?HTTP200, _, #{<<"data">> := []}}}, list_request(Config)),

    ?check_trace(
        begin
            %% Scenario 4
            %% 1) Client connects and is listed as connected.
            ?tp(notice, "scenario 4", #{}),
            ClientId = <<"c4">>,
            C1 = connect_client(#{port => Port1, clientid => ClientId}),
            assert_single_client(#{node => N1, clientid => ClientId, status => connected}, Config),
            %% 2) Client disconnects and is listed as disconnected.
            ok = emqtt:stop(C1),
            %% While disconnected, shows up in both nodes.
            assert_single_client(
                #{node => N1, clientid => ClientId, status => disconnected}, Config
            ),
            assert_single_client(
                #{node => N2, clientid => ClientId, status => disconnected}, Config
            ),
            %% 3) Client reconnects to *another node* and is listed as connected once.
            C2 = connect_client(#{port => Port2, clientid => ClientId}),
            assert_single_client(#{node => N2, clientid => ClientId, status => connected}, Config),
            %% Doesn't show up in the other node while alive
            ?retry(
                100,
                20,
                ?assertMatch(
                    {ok, {?HTTP200, _, #{<<"data">> := []}}},
                    list_request(#{node => N1}, Config)
                )
            ),
            disconnect_and_destroy_session(C2)
        end,
        []
    ),
    ok.

t_persistent_sessions5(Config) ->
    [N1, N2] = ?config(nodes, Config),
    Port1 = get_mqtt_port(N1, tcp),
    Port2 = get_mqtt_port(N2, tcp),

    ?assertMatch({ok, {?HTTP200, _, #{<<"data">> := []}}}, list_request(Config)),

    ?check_trace(
        begin
            %% Pagination with mixed clients
            ClientId1 = <<"c5">>,
            ClientId2 = <<"c6">>,
            ClientId3 = <<"c7">>,
            ClientId4 = <<"c8">>,
            ClientIds = [ClientId1, ClientId2, ClientId3, ClientId4],
            %% persistent
            C1 = connect_client(#{port => Port1, clientid => ClientId1}),
            C2 = connect_client(#{port => Port2, clientid => ClientId2}),
            %% in-memory
            C3 = connect_client(#{
                port => Port1, clientid => ClientId3, expiry => 0, clean_start => true
            }),
            C4 = connect_client(#{
                port => Port2, clientid => ClientId4, expiry => 0, clean_start => true
            }),

            P1 = list_request(#{limit => 3, page => 1}, Config),
            P2 = list_request(#{limit => 3, page => 2}, Config),
            ?assertMatch(
                {ok,
                    {?HTTP200, _, #{
                        <<"data">> := [_, _, _],
                        <<"meta">> := #{
                            <<"count">> := 4,
                            <<"hasnext">> := true
                        }
                    }}},
                P1
            ),
            ?assertMatch(
                {ok,
                    {?HTTP200, _, #{
                        <<"data">> := [_],
                        <<"meta">> := #{
                            <<"count">> := 4,
                            <<"hasnext">> := false
                        }
                    }}},
                P2
            ),
            {ok, {_, _, #{<<"data">> := R1}}} = P1,
            {ok, {_, _, #{<<"data">> := R2}}} = P2,
            ?assertEqual(
                lists:sort(ClientIds),
                lists:sort(lists:map(fun(#{<<"clientid">> := CId}) -> CId end, R1 ++ R2))
            ),
            ?assertMatch(
                {ok,
                    {?HTTP200, _, #{
                        <<"data">> := [_, _],
                        <<"meta">> := #{
                            <<"count">> := 4,
                            <<"hasnext">> := true
                        }
                    }}},
                list_request(#{limit => 2, page => 1}, Config)
            ),
            %% Disconnect persistent sessions
            lists:foreach(fun emqtt:stop/1, [C1, C2]),

            P3 =
                ?retry(200, 10, begin
                    P3_ = list_request(#{limit => 3, page => 1}, Config),
                    ?assertMatch(
                        {ok,
                            {?HTTP200, _, #{
                                <<"data">> := [_, _, _],
                                <<"meta">> := #{
                                    <<"count">> := 4,
                                    <<"hasnext">> := true
                                }
                            }}},
                        P3_
                    ),
                    P3_
                end),
            P4 =
                ?retry(200, 10, begin
                    P4_ = list_request(#{limit => 3, page => 2}, Config),
                    ?assertMatch(
                        {ok,
                            {?HTTP200, _, #{
                                <<"data">> := [_],
                                <<"meta">> := #{
                                    <<"count">> := 4,
                                    <<"hasnext">> := false
                                }
                            }}},
                        P4_
                    ),
                    P4_
                end),
            {ok, {_, _, #{<<"data">> := R3}}} = P3,
            {ok, {_, _, #{<<"data">> := R4}}} = P4,
            ?assertEqual(
                lists:sort(ClientIds),
                lists:sort(lists:map(fun(#{<<"clientid">> := CId}) -> CId end, R3 ++ R4))
            ),

            lists:foreach(fun emqtt:stop/1, [C3, C4]),
            lists:foreach(
                fun(ClientId) ->
                    ok = erpc:call(N1, emqx_persistent_session_ds, destroy_session, [ClientId])
                end,
                ClientIds
            ),

            ok
        end,
        []
    ),
    ok.

%% Checks that expired durable sessions are returned with `is_expired => true'.
t_persistent_sessions6(Config) ->
    [N1, _N2] = ?config(nodes, Config),
    Port1 = get_mqtt_port(N1, tcp),

    ?assertMatch({ok, {?HTTP200, _, #{<<"data">> := []}}}, list_request(Config)),

    ?check_trace(
        begin
            ClientId = <<"c1">>,
            C1 = connect_client(#{port => Port1, clientid => ClientId, expiry => 1}),
            assert_single_client(#{node => N1, clientid => ClientId, status => connected}, Config),
            ?retry(
                100,
                20,
                ?assertMatch(
                    {ok, {?HTTP200, _, #{<<"data">> := [#{<<"is_expired">> := false}]}}},
                    list_request(Config)
                )
            ),

            ok = emqtt:disconnect(C1),
            %% Wait for session to be considered expired but not GC'ed
            ct:sleep(2_000),
            assert_single_client(
                #{node => N1, clientid => ClientId, status => disconnected}, Config
            ),
            N1Bin = atom_to_binary(N1),
            ?retry(
                100,
                20,
                ?assertMatch(
                    {ok,
                        {?HTTP200, _, #{
                            <<"data">> := [
                                #{
                                    <<"is_expired">> := true,
                                    <<"node">> := N1Bin,
                                    <<"disconnected_at">> := <<_/binary>>
                                }
                            ]
                        }}},
                    list_request(Config)
                )
            ),
            ?assertMatch(
                {ok,
                    {?HTTP200, _, #{
                        <<"is_expired">> := true,
                        <<"node">> := N1Bin,
                        <<"disconnected_at">> := <<_/binary>>
                    }}},
                get_client_request(ClientId, Config)
            ),

            C2 = connect_client(#{port => Port1, clientid => ClientId}),
            disconnect_and_destroy_session(C2),

            ok
        end,
        []
    ),
    ok.

%% Check that the output of `/clients/:clientid/subscriptions' has the expected keys.
t_persistent_sessions_subscriptions1(Config) ->
    [N1, _N2] = ?config(nodes, Config),
    Port1 = get_mqtt_port(N1, tcp),

    ?assertMatch({ok, {?HTTP200, _, #{<<"data">> := []}}}, list_request(Config)),

    ?check_trace(
        begin
            ClientId = <<"c1">>,
            C1 = connect_client(#{port => Port1, clientid => ClientId}),
            {ok, _, [?RC_GRANTED_QOS_1]} = emqtt:subscribe(C1, <<"topic/1">>, 1),
            ?assertMatch(
                {ok,
                    {?HTTP200, _, [
                        #{
                            <<"durable">> := true,
                            <<"node">> := <<_/binary>>,
                            <<"clientid">> := ClientId,
                            <<"qos">> := 1,
                            <<"rap">> := 0,
                            <<"rh">> := 0,
                            <<"nl">> := 0,
                            <<"topic">> := <<"topic/1">>
                        }
                    ]}},
                get_subscriptions_request(ClientId, Config)
            ),

            %% Just disconnect
            ok = emqtt:disconnect(C1),
            ?assertMatch(
                {ok,
                    {?HTTP200, _, [
                        #{
                            <<"durable">> := true,
                            <<"node">> := null,
                            <<"clientid">> := ClientId,
                            <<"qos">> := 1,
                            <<"rap">> := 0,
                            <<"rh">> := 0,
                            <<"nl">> := 0,
                            <<"topic">> := <<"topic/1">>
                        }
                    ]}},
                get_subscriptions_request(ClientId, Config)
            ),

            C2 = connect_client(#{port => Port1, clientid => ClientId}),
            disconnect_and_destroy_session(C2),
            ok
        end,
        []
    ),
    ok.

t_clients_bad_value_type(Config) ->
    %% get /clients
    ClientsPath = emqx_mgmt_api_test_util:api_path(["clients"]),
    QS = cow_qs:qs([{<<"ip_address">>, <<"127.0.0.1:8080">>}]),
    ?assertMatch(
        {error,
            {?HTTP400, _, #{
                <<"code">> := <<"INVALID_PARAMETER">>,
                <<"message">> :=
                    <<"the ip_address parameter expected type is ip, but the value is 127.0.0.1:8080">>
            }}},
        request(get, ClientsPath, [], QS, Config)
    ).

t_authz_cache(Config) ->
    ClientId = <<"client_authz">>,

    {ok, C} = emqtt:start_link(#{clientid => ClientId}),
    {ok, _} = emqtt:connect(C),
    {ok, _, _} = emqtt:subscribe(C, <<"topic/1">>, 1),

    ClientAuthzCachePath = emqx_mgmt_api_test_util:api_path([
        "clients",
        binary_to_list(ClientId),
        "authorization",
        "cache"
    ]),
    ?assertMatch(
        {ok,
            {{_HTTP, 200, _}, _, [
                #{
                    <<"access">> := #{<<"action_type">> := <<"subscribe">>, <<"qos">> := 1},
                    <<"result">> := <<"allow">>,
                    <<"topic">> := <<"topic/1">>,
                    <<"updated_time">> := _
                }
            ]}},
        request(get, ClientAuthzCachePath, Config)
    ),

    ok = emqtt:stop(C).

t_kickout_clients(Config) ->
    ClientId1 = <<"client1">>,
    ClientId2 = <<"client2">>,
    ClientId3 = <<"client3">>,

    {ok, C1} = emqtt:start_link(#{
        clientid => ClientId1,
        proto_ver => v5,
        properties => #{'Session-Expiry-Interval' => 120}
    }),
    {ok, _} = emqtt:connect(C1),
    {ok, C2} = emqtt:start_link(#{clientid => ClientId2}),
    {ok, _} = emqtt:connect(C2),
    {ok, C3} = emqtt:start_link(#{clientid => ClientId3}),
    {ok, _} = emqtt:connect(C3),

    _MRefs = [erlang:unlink(C) andalso erlang:monitor(process, C) || C <- [C1, C2, C3]],

    emqx_common_test_helpers:wait_for(
        ?FUNCTION_NAME,
        ?LINE,
        fun() ->
            try
                [_] = emqx_cm:lookup_channels(ClientId1),
                [_] = emqx_cm:lookup_channels(ClientId2),
                [_] = emqx_cm:lookup_channels(ClientId3),
                true
            catch
                error:badmatch ->
                    false
            end
        end,
        2000
    ),

    %% get /clients
    ClientsPath = emqx_mgmt_api_test_util:api_path(["clients"]),
    {ok, {{_HTTP, 200, _}, _, Clients}} = request(get, ClientsPath, Config),
    ClientsMeta = maps:get(<<"meta">>, Clients),
    ClientsPage = maps:get(<<"page">>, ClientsMeta),
    ClientsLimit = maps:get(<<"limit">>, ClientsMeta),
    ClientsCount = maps:get(<<"count">>, ClientsMeta),
    ?assertEqual(ClientsPage, 1),
    ?assertEqual(ClientsLimit, emqx_mgmt:default_row_limit()),
    ?assertEqual(ClientsCount, 3),

    %% kickout clients
    KickoutPath = emqx_mgmt_api_test_util:api_path(["clients", "kickout", "bulk"]),
    KickoutBody = [ClientId1, ClientId2, ClientId3],
    ?assertMatch(
        {ok, {{_HTTP, 204, _}, _, _}},
        request(post, KickoutPath, KickoutBody, Config)
    ),
    ?assertReceive({'DOWN', _MRef, process, C1, _}),
    ?assertReceive({'DOWN', _MRef, process, C2, _}),
    ?assertReceive({'DOWN', _MRef, process, C3, _}),
    ?assertMatch(
        {ok, {_200, _, #{<<"meta">> := #{<<"count">> := 0}}}},
        request(get, ClientsPath, Config)
    ).

t_query_clients_with_time(Config) ->
    Username1 = <<"user1">>,
    ClientId1 = <<"client1">>,

    Username2 = <<"user2">>,
    ClientId2 = <<"client2">>,

    {ok, C1} = emqtt:start_link(#{username => Username1, clientid => ClientId1}),
    {ok, _} = emqtt:connect(C1),
    {ok, C2} = emqtt:start_link(#{username => Username2, clientid => ClientId2}),
    {ok, _} = emqtt:connect(C2),

    timer:sleep(100),

    ClientsPath = emqx_mgmt_api_test_util:api_path(["clients"]),
    %% get /clients with time(rfc3339)
    NowTimeStampInt = erlang:system_time(millisecond),
    %% Do not uri_encode `=` to `%3D`
    Rfc3339String = emqx_http_lib:uri_encode(
        binary:bin_to_list(
            emqx_utils_calendar:epoch_to_rfc3339(NowTimeStampInt)
        )
    ),
    TimeStampString = emqx_http_lib:uri_encode(integer_to_list(NowTimeStampInt)),

    LteKeys = ["lte_created_at=", "lte_connected_at="],
    GteKeys = ["gte_created_at=", "gte_connected_at="],
    LteParamRfc3339 = [Param ++ Rfc3339String || Param <- LteKeys],
    LteParamStamp = [Param ++ TimeStampString || Param <- LteKeys],
    GteParamRfc3339 = [Param ++ Rfc3339String || Param <- GteKeys],
    GteParamStamp = [Param ++ TimeStampString || Param <- GteKeys],

    RequestResults = [
        begin
            {ok, {?HTTP200, _, Result}} = request(get, ClientsPath, [], Param, Config),
            Result
        end
     || Param <- LteParamRfc3339 ++ LteParamStamp ++ GteParamRfc3339 ++ GteParamStamp
    ],
    {LteResponseDecodeds, GteResponseDecodeds} = lists:split(4, RequestResults),
    %% EachData :: list()
    [
        ?assert(time_string_to_epoch_millisecond(CreatedAt) < NowTimeStampInt)
     || #{<<"data">> := EachData} <- LteResponseDecodeds,
        #{<<"created_at">> := CreatedAt} <- EachData
    ],
    [
        ?assert(time_string_to_epoch_millisecond(ConnectedAt) < NowTimeStampInt)
     || #{<<"data">> := EachData} <- LteResponseDecodeds,
        #{<<"connected_at">> := ConnectedAt} <- EachData
    ],
    [
        ?assertEqual(EachData, [])
     || #{<<"data">> := EachData} <- GteResponseDecodeds
    ],

    %% testcase cleanup, stop client1 and client2
    ok = emqtt:stop(C1),
    ok = emqtt:stop(C2).

t_query_multiple_clients(Config) ->
    ClientIdsUsers = [
        {<<"multi_client1">>, <<"multi_user1">>},
        {<<"multi_client1-1">>, <<"multi_user1">>},
        {<<"multi_client2">>, <<"multi_user2">>},
        {<<"multi_client2-1">>, <<"multi_user2">>},
        {<<"multi_client3">>, <<"multi_user3">>},
        {<<"multi_client3-1">>, <<"multi_user3">>},
        {<<"multi_client4">>, <<"multi_user4">>},
        {<<"multi_client4-1">>, <<"multi_user4">>}
    ],
    _Clients = lists:map(
        fun({ClientId, Username}) ->
            {ok, C} = emqtt:start_link(#{clientid => ClientId, username => Username}),
            {ok, _} = emqtt:connect(C),
            C
        end,
        ClientIdsUsers
    ),
    timer:sleep(100),

    Auth = ?config(api_auth_header, Config),

    %% Not found clients/users
    ?assertEqual([], get_clients(Auth, "clientid=no_such_client")),
    ?assertEqual([], get_clients(Auth, "clientid=no_such_client&clientid=no_such_client1")),
    %% Duplicates must cause no issues
    ?assertEqual([], get_clients(Auth, "clientid=no_such_client&clientid=no_such_client")),
    ?assertEqual([], get_clients(Auth, "username=no_such_user&clientid=no_such_user1")),
    ?assertEqual([], get_clients(Auth, "username=no_such_user&clientid=no_such_user")),
    ?assertEqual(
        [],
        get_clients(
            Auth,
            "clientid=no_such_client&clientid=no_such_client"
            "username=no_such_user&clientid=no_such_user1"
        )
    ),

    %% Requested ClientId / username values relate to different clients
    ?assertEqual([], get_clients(Auth, "clientid=multi_client1&username=multi_user2")),
    ?assertEqual(
        [],
        get_clients(
            Auth,
            "clientid=multi_client1&clientid=multi_client1-1"
            "&username=multi_user2&username=multi_user3"
        )
    ),
    ?assertEqual([<<"multi_client1">>], get_clients(Auth, "clientid=multi_client1")),
    %% Duplicates must cause no issues
    ?assertEqual(
        [<<"multi_client1">>], get_clients(Auth, "clientid=multi_client1&clientid=multi_client1")
    ),
    ?assertEqual(
        [<<"multi_client1">>], get_clients(Auth, "clientid=multi_client1&username=multi_user1")
    ),
    ?assertEqual(
        lists:sort([<<"multi_client1">>, <<"multi_client1-1">>]),
        lists:sort(get_clients(Auth, "username=multi_user1"))
    ),
    ?assertEqual(
        lists:sort([<<"multi_client1">>, <<"multi_client1-1">>]),
        lists:sort(get_clients(Auth, "clientid=multi_client1&clientid=multi_client1-1"))
    ),
    ?assertEqual(
        lists:sort([<<"multi_client1">>, <<"multi_client1-1">>]),
        lists:sort(
            get_clients(
                Auth,
                "clientid=multi_client1&clientid=multi_client1-1"
                "&username=multi_user1"
            )
        )
    ),
    ?assertEqual(
        lists:sort([<<"multi_client1">>, <<"multi_client1-1">>]),
        lists:sort(
            get_clients(
                Auth,
                "clientid=no-such-client&clientid=multi_client1&clientid=multi_client1-1"
                "&username=multi_user1"
            )
        )
    ),
    ?assertEqual(
        lists:sort([<<"multi_client1">>, <<"multi_client1-1">>]),
        lists:sort(
            get_clients(
                Auth,
                "clientid=no-such-client&clientid=multi_client1&clientid=multi_client1-1"
                "&username=multi_user1&username=no-such-user"
            )
        )
    ),

    AllQsFun = fun(QsKey, Pos) ->
        QsParts = [
            QsKey ++ "=" ++ binary_to_list(element(Pos, ClientUser))
         || ClientUser <- ClientIdsUsers
        ],
        lists:flatten(lists:join("&", QsParts))
    end,
    AllClientsQs = AllQsFun("clientid", 1),
    AllUsersQs = AllQsFun("username", 2),
    AllClientIds = lists:sort([C || {C, _U} <- ClientIdsUsers]),

    ?assertEqual(AllClientIds, lists:sort(get_clients(Auth, AllClientsQs))),
    ?assertEqual(AllClientIds, lists:sort(get_clients(Auth, AllUsersQs))),
    ?assertEqual(AllClientIds, lists:sort(get_clients(Auth, AllClientsQs ++ "&" ++ AllUsersQs))),

    %% Test with other filter params
    NodeQs = "&node=" ++ atom_to_list(node()),
    NoNodeQs = "&node=nonode@nohost",
    ?assertEqual(
        AllClientIds, lists:sort(get_clients(Auth, AllClientsQs ++ "&" ++ AllUsersQs ++ NodeQs))
    ),
    ?assertMatch(
        {error, _}, get_clients_expect_error(Auth, AllClientsQs ++ "&" ++ AllUsersQs ++ NoNodeQs)
    ),

    %% fuzzy search (like_{key}) must be ignored if accurate filter ({key}) is present
    ?assertEqual(
        AllClientIds,
        lists:sort(get_clients(Auth, AllClientsQs ++ "&" ++ AllUsersQs ++ "&like_clientid=multi"))
    ),
    ?assertEqual(
        AllClientIds,
        lists:sort(get_clients(Auth, AllClientsQs ++ "&" ++ AllUsersQs ++ "&like_username=multi"))
    ),
    ?assertEqual(
        AllClientIds,
        lists:sort(
            get_clients(Auth, AllClientsQs ++ "&" ++ AllUsersQs ++ "&like_clientid=does-not-matter")
        )
    ),
    ?assertEqual(
        AllClientIds,
        lists:sort(
            get_clients(Auth, AllClientsQs ++ "&" ++ AllUsersQs ++ "&like_username=does-not-matter")
        )
    ),

    %% Combining multiple clientids with like_username and vice versa must narrow down search results
    ?assertEqual(
        lists:sort([<<"multi_client1">>, <<"multi_client1-1">>]),
        lists:sort(get_clients(Auth, AllClientsQs ++ "&like_username=user1"))
    ),
    ?assertEqual(
        lists:sort([<<"multi_client1">>, <<"multi_client1-1">>]),
        lists:sort(get_clients(Auth, AllUsersQs ++ "&like_clientid=client1"))
    ),
    ?assertEqual([], get_clients(Auth, AllClientsQs ++ "&like_username=nouser")),
    ?assertEqual([], get_clients(Auth, AllUsersQs ++ "&like_clientid=nouser")).

t_query_multiple_clients_urlencode(Config) ->
    ClientIdsUsers = [
        {<<"multi_client=a?">>, <<"multi_user=a?">>},
        {<<"mutli_client=b?">>, <<"multi_user=b?">>}
    ],
    _Clients = lists:map(
        fun({ClientId, Username}) ->
            {ok, C} = emqtt:start_link(#{clientid => ClientId, username => Username}),
            {ok, _} = emqtt:connect(C),
            C
        end,
        ClientIdsUsers
    ),
    timer:sleep(100),

    Auth = ?config(api_auth_header, Config),
    ClientsQs = uri_string:compose_query([{<<"clientid">>, C} || {C, _} <- ClientIdsUsers]),
    UsersQs = uri_string:compose_query([{<<"username">>, U} || {_, U} <- ClientIdsUsers]),
    ExpectedClients = lists:sort([C || {C, _} <- ClientIdsUsers]),
    ?assertEqual(ExpectedClients, lists:sort(get_clients(Auth, ClientsQs))),
    ?assertEqual(ExpectedClients, lists:sort(get_clients(Auth, UsersQs))).

t_query_clients_with_fields(Config) ->
    TCBin = atom_to_binary(?FUNCTION_NAME),
    ClientId = <<TCBin/binary, "_client">>,
    Username = <<TCBin/binary, "_user">>,
    {ok, C} = emqtt:start_link(#{clientid => ClientId, username => Username}),
    {ok, _} = emqtt:connect(C),
    timer:sleep(100),

    Auth = ?config(api_auth_header, Config),
    ?assertEqual([#{<<"clientid">> => ClientId}], get_clients_all_fields(Auth, "fields=clientid")),
    ?assertMatch(
        {ok,
            {?HTTP200, _, #{
                <<"data">> := [#{<<"client_attrs">> := #{}}]
            }}},
        list_request(#{fields => client_attrs}, Config)
    ),
    ?assertEqual(
        [#{<<"clientid">> => ClientId, <<"username">> => Username}],
        get_clients_all_fields(Auth, "fields=clientid,username")
    ),

    AllFields = get_clients_all_fields(Auth, "fields=all"),
    DefaultFields = get_clients_all_fields(Auth, ""),

    ?assertEqual(AllFields, DefaultFields),
    ?assertMatch(
        [#{<<"clientid">> := ClientId, <<"username">> := Username}],
        AllFields
    ),
    ?assert(map_size(hd(AllFields)) > 2),
    ?assertMatch({error, _}, get_clients_expect_error(Auth, "fields=bad_field_name")),
    ?assertMatch({error, _}, get_clients_expect_error(Auth, "fields=all,bad_field_name")),
    ?assertMatch({error, _}, get_clients_expect_error(Auth, "fields=all,username,clientid")).

get_clients_all_fields(Auth, Qs) ->
    get_clients(Auth, Qs, false, false).

get_clients_expect_error(Auth, Qs) ->
    get_clients(Auth, Qs, true, true).

get_clients(Auth, Qs) ->
    get_clients(Auth, Qs, false, true).

get_clients(Auth, Qs, ExpectError, ClientIdOnly) ->
    ClientsPath = emqx_mgmt_api_test_util:api_path(["clients"]),
    Resp = emqx_mgmt_api_test_util:request_api(get, ClientsPath, Qs, Auth),
    case ExpectError of
        false ->
            ct:pal("get clients response:\n  ~p", [Resp]),
            {ok, Body} = Resp,
            #{<<"data">> := Clients} = emqx_utils_json:decode(Body),
            case ClientIdOnly of
                true -> [ClientId || #{<<"clientid">> := ClientId} <- Clients];
                false -> Clients
            end;
        true ->
            Resp
    end.

t_keepalive(Config) ->
    Username = "user_keepalive",
    ClientId = "client_keepalive",
    Path = emqx_mgmt_api_test_util:api_path(["clients", ClientId, "keepalive"]),
    Body = #{interval => 11},
    ?assertMatch(
        {error, {?HTTP404, _, _}},
        request(put, Path, Body, Config)
    ),
    %% 65535 is the max value of keepalive
    MaxKeepalive = 65535,
    InitKeepalive = round(MaxKeepalive / 1.5 + 1),
    {ok, C1} = emqtt:start_link(#{
        username => Username, clientid => ClientId, keepalive => InitKeepalive
    }),
    {ok, _} = emqtt:connect(C1),
    [Pid] = emqx_cm:lookup_channels(list_to_binary(ClientId)),
    %% will reset to max keepalive if keepalive > max keepalive
    #{conninfo := #{keepalive := InitKeepalive}} = emqx_connection:info(Pid),
<<<<<<< HEAD
    ?assertMatch(
        #{interval := 65535000},
        emqx_connection:info({channel, keepalive}, sys:get_state(Pid))
    ),
=======
    ?assertMatch({keepalive, _, _, _, 65536500}, element(5, element(9, sys:get_state(Pid)))),
>>>>>>> 888ab81f

    ?assertMatch(
        {ok, {?HTTP200, _, #{<<"keepalive">> := 11}}},
        request(put, Path, Body, Config)
    ),
    ?assertMatch(
        #{conninfo := #{keepalive := 11}},
        emqx_connection:info(Pid)
    ),
    %% Disable keepalive
    ?assertMatch(
        {ok, {?HTTP200, _, #{<<"keepalive">> := 0}}},
        request(put, Path, #{interval => 0}, Config)
    ),
    ?assertMatch(
        #{conninfo := #{keepalive := 0}},
        emqx_connection:info(Pid)
    ),
    %% Maximal keepalive
    ?assertMatch(
        {error, {?HTTP400, _, #{<<"code">> := <<"BAD_REQUEST">>}}},
        request(put, Path, #{interval => 65536}, Config)
    ),
    ok = emqtt:disconnect(C1).

t_client_id_not_found(Config) ->
    Body = #{
        <<"code">> => <<"CLIENTID_NOT_FOUND">>,
        <<"message">> => <<"Client ID not found">>
    },

    PathFun = fun(Suffix) ->
        emqx_mgmt_api_test_util:api_path(["clients", "no_existed_clientid"] ++ Suffix)
    end,
    ReqFun = fun(Method, Path) ->
        request(Method, Path, [], [], Config)
    end,
    PostFun = fun(Method, Path, Data) ->
        request(Method, Path, Data, [], Config)
    end,

    %% Client lookup
    ?assertMatch({error, {?HTTP404, _, Body}}, ReqFun(get, PathFun([]))),
    %% Client kickout
    ?assertMatch({error, {?HTTP404, _, Body}}, ReqFun(delete, PathFun([]))),
    %% Client Subscription list
    ?assertMatch({error, {?HTTP404, _, Body}}, ReqFun(get, PathFun(["subscriptions"]))),
    %% AuthZ Cache lookup
    ?assertMatch({error, {?HTTP404, _, Body}}, ReqFun(get, PathFun(["authorization", "cache"]))),
    %% AuthZ Cache clean
    ?assertMatch(
        {error, {?HTTP404, _, Body}},
        ReqFun(delete, PathFun(["authorization", "cache"]))
    ),
    %% Client Subscribe
    SubBody = #{topic => <<"testtopic">>, qos => 1, nl => 1, rh => 1},
    ?assertMatch({error, {?HTTP404, _, Body}}, PostFun(post, PathFun(["subscribe"]), SubBody)),
    ?assertMatch(
        {error, {?HTTP404, _, Body}}, PostFun(post, PathFun(["subscribe", "bulk"]), [SubBody])
    ),
    %% Client Unsubscribe
    UnsubBody = #{topic => <<"testtopic">>},
    ?assertMatch(
        {error, {?HTTP404, _, Body}},
        PostFun(post, PathFun(["unsubscribe"]), UnsubBody)
    ),
    ?assertMatch(
        {error, {?HTTP404, _, Body}},
        PostFun(post, PathFun(["unsubscribe", "bulk"]), [UnsubBody])
    ),
    %% Mqueue messages
    ?assertMatch({error, {?HTTP404, _, Body}}, ReqFun(get, PathFun(["mqueue_messages"]))),
    %% Inflight messages
    ?assertMatch({error, {?HTTP404, _, Body}}, ReqFun(get, PathFun(["inflight_messages"]))).

t_sessions_count(Config) ->
    ClientId = atom_to_binary(?FUNCTION_NAME),
    Topic = <<"t/test_sessions_count">>,
    Conf0 = emqx_config:get([broker]),
    Conf1 = hocon_maps:deep_merge(Conf0, #{session_history_retain => 5}),
    %% from 1 seconds ago, which is for sure less than histry retain duration
    %% hence force a call to the gen_server emqx_cm_registry_keeper
    Since = erlang:system_time(seconds) - 1,
    ok = emqx_config:put(#{broker => Conf1}),
    {ok, Client} = emqtt:start_link([
        {proto_ver, v5},
        {clientid, ClientId},
        {clean_start, true}
    ]),
    {ok, _} = emqtt:connect(Client),
    {ok, _, _} = emqtt:subscribe(Client, Topic, 1),
    Path = emqx_mgmt_api_test_util:api_path(["sessions_count"]),
    ?assertMatch(
        {ok, {?HTTP200, _, 1}},
        request(get, Path, [], "since=" ++ integer_to_list(Since), Config)
    ),
    ok = emqtt:disconnect(Client),
    %% simulate the situation in which the process is not running
    ok = supervisor:terminate_child(emqx_cm_sup, emqx_cm_registry_keeper),
    ?assertMatch(
        {error, {?HTTP400, _, _}},
        request(get, Path, [], "since=" ++ integer_to_list(Since), Config)
    ),
    %% restore default value
    ok = emqx_config:put(#{broker => Conf0}),
    ok = emqx_cm_registry_keeper:purge(),
    ok.

t_mqueue_messages(Config) ->
    ClientId = atom_to_binary(?FUNCTION_NAME),
    Topic = <<"t/test_mqueue_msgs">>,
    Count = emqx_mgmt:default_row_limit(),
    ok = client_with_mqueue(ClientId, Topic, Count),
    Path = emqx_mgmt_api_test_util:api_path(["clients", ClientId, "mqueue_messages"]),
    ?assert(Count =< emqx:get_config([mqtt, max_mqueue_len])),

    AuthHeader = ?config(api_auth_header, Config),
    PayloadEncoding = ?config(payload_encoding, Config),
    test_messages(Path, Topic, Count, AuthHeader, PayloadEncoding, _IsMqueue = true),

    ?assertMatch(
        {error, {?HTTP400, _, #{<<"code">> := <<"INVALID_PARAMETER">>}}},
        request(get, Path, [], "limit=10&position=not-valid", Config)
    ),
    ?assertMatch(
        {error, {?HTTP400, _, #{<<"code">> := <<"BAD_REQUEST">>}}},
        request(get, Path, [], "limit=-5&position=not-valid", Config)
    ).

t_inflight_messages(Config) ->
    ClientId = atom_to_binary(?FUNCTION_NAME),
    Topic = <<"t/test_inflight_msgs">>,
    PubCount = emqx_mgmt:default_row_limit(),
    {ok, Client} = client_with_inflight(ClientId, Topic, PubCount),
    Path = emqx_mgmt_api_test_util:api_path(["clients", ClientId, "inflight_messages"]),
    InflightLimit = emqx:get_config([mqtt, max_inflight]),

    AuthHeader = ?config(api_auth_header, Config),
    PayloadEncoding = ?config(payload_encoding, Config),
    test_messages(Path, Topic, InflightLimit, AuthHeader, PayloadEncoding, _IsMqueue = false),

    ?assertMatch(
        {error, {?HTTP400, _, #{<<"code">> := <<"INVALID_PARAMETER">>}}},
        request(get, Path, [], "limit=10&position=not-int", Config)
    ),
    ?assertMatch(
        {error, {?HTTP400, _, #{<<"code">> := <<"BAD_REQUEST">>}}},
        request(get, Path, [], "limit=-5&position=invalid-int", Config)
    ),
    emqtt:stop(Client).

client_with_mqueue(ClientId, Topic, Count) ->
    {ok, Client} = emqtt:start_link([
        {proto_ver, v5},
        {clientid, ClientId},
        {clean_start, true},
        {properties, #{'Session-Expiry-Interval' => 120}}
    ]),
    {ok, _} = emqtt:connect(Client),
    {ok, _, _} = emqtt:subscribe(Client, Topic, 1),
    ct:sleep(300),
    ok = emqtt:disconnect(Client),
    ct:sleep(100),
    publish_msgs(Topic, Count),
    ok.

client_with_inflight(ClientId, Topic, Count) ->
    {ok, Client} = emqtt:start_link([
        {proto_ver, v5},
        {clientid, ClientId},
        {clean_start, true},
        {auto_ack, never}
    ]),
    {ok, _} = emqtt:connect(Client),
    {ok, _, _} = emqtt:subscribe(Client, Topic, 1),
    publish_msgs(Topic, Count),
    {ok, Client}.

publish_msgs(Topic, Count) ->
    lists:foreach(
        fun(Seq) ->
            emqx_broker:publish(emqx_message:make(undefined, ?QOS_1, Topic, integer_to_binary(Seq)))
        end,
        lists:seq(1, Count)
    ).

test_messages(Path, Topic, Count, AuthHeader, PayloadEncoding, IsMqueue) ->
    Qs0 = io_lib:format("payload=~s", [PayloadEncoding]),

    {Msgs, StartPos, Pos} = ?retry(500, 10, begin
        {ok, MsgsResp} = emqx_mgmt_api_test_util:request_api(get, Path, Qs0, AuthHeader),
        #{<<"meta">> := Meta, <<"data">> := Msgs} = emqx_utils_json:decode(MsgsResp),
        #{<<"start">> := StartPos, <<"position">> := Pos} = Meta,

        ?assertEqual(StartPos, msg_pos(hd(Msgs), IsMqueue)),
        ?assertEqual(Pos, msg_pos(lists:last(Msgs), IsMqueue)),
        ?assertEqual(length(Msgs), Count),

        {Msgs, StartPos, Pos}
    end),

    lists:foreach(
        fun({Seq, #{<<"payload">> := P} = M}) ->
            ?assertEqual(Seq, binary_to_integer(decode_payload(P, PayloadEncoding))),
            ?assertMatch(
                #{
                    <<"msgid">> := _,
                    <<"topic">> := Topic,
                    <<"qos">> := _,
                    <<"publish_at">> := _,
                    <<"from_clientid">> := _,
                    <<"from_username">> := _,
                    <<"inserted_at">> := _
                },
                M
            ),
            IsMqueue andalso ?assertMatch(#{<<"mqueue_priority">> := _}, M)
        end,
        lists:zip(lists:seq(1, Count), Msgs)
    ),

    %% The first message payload is <<"1">>,
    %% and when it is urlsafe base64 encoded (with no padding), it's <<"MQ">>,
    %% so we cover both cases:
    %% - when total payload size exceeds the limit,
    %% - when the first message payload already exceeds the limit but is still returned in the response.
    QsPayloadLimit = io_lib:format("payload=~s&max_payload_bytes=1", [PayloadEncoding]),
    {ok, LimitedMsgsResp} = emqx_mgmt_api_test_util:request_api(
        get, Path, QsPayloadLimit, AuthHeader
    ),
    #{<<"meta">> := _, <<"data">> := FirstMsgOnly} = emqx_utils_json:decode(LimitedMsgsResp),
    ?assertEqual(1, length(FirstMsgOnly)),
    ?assertEqual(
        <<"1">>, decode_payload(maps:get(<<"payload">>, hd(FirstMsgOnly)), PayloadEncoding)
    ),

    Limit = 19,
    LastPos = lists:foldl(
        fun(PageSeq, ThisPos) ->
            Qs = io_lib:format("payload=~s&position=~s&limit=~p", [PayloadEncoding, ThisPos, Limit]),
            {ok, MsgsRespPage} = emqx_mgmt_api_test_util:request_api(get, Path, Qs, AuthHeader),
            #{
                <<"meta">> := #{<<"position">> := NextPos, <<"start">> := ThisStart},
                <<"data">> := MsgsPage
            } = emqx_utils_json:decode(MsgsRespPage),

            ?assertEqual(NextPos, msg_pos(lists:last(MsgsPage), IsMqueue)),
            %% Start position is the same in every response and points to the first msg
            ?assertEqual(StartPos, ThisStart),

            ?assertEqual(length(MsgsPage), Limit),
            ExpFirstPayload = integer_to_binary(PageSeq * Limit - Limit + 1),
            ExpLastPayload = integer_to_binary(PageSeq * Limit),
            ?assertEqual(
                ExpFirstPayload,
                decode_payload(maps:get(<<"payload">>, hd(MsgsPage)), PayloadEncoding)
            ),
            ?assertEqual(
                ExpLastPayload,
                decode_payload(maps:get(<<"payload">>, lists:last(MsgsPage)), PayloadEncoding)
            ),
            NextPos
        end,
        none,
        lists:seq(1, Count div 19)
    ),
    LastPartialPage = Count div 19 + 1,
    LastQs = io_lib:format("payload=~s&position=~s&limit=~p", [PayloadEncoding, LastPos, Limit]),
    {ok, MsgsRespLastP} = emqx_mgmt_api_test_util:request_api(get, Path, LastQs, AuthHeader),
    #{<<"meta">> := #{<<"position">> := LastPartialPos}, <<"data">> := MsgsLastPage} = emqx_utils_json:decode(
        MsgsRespLastP
    ),
    %% The same as the position of all messages returned in one request
    ?assertEqual(Pos, LastPartialPos),

    ?assertEqual(
        integer_to_binary(LastPartialPage * Limit - Limit + 1),
        decode_payload(maps:get(<<"payload">>, hd(MsgsLastPage)), PayloadEncoding)
    ),
    ?assertEqual(
        integer_to_binary(Count),
        decode_payload(maps:get(<<"payload">>, lists:last(MsgsLastPage)), PayloadEncoding)
    ),

    ExceedQs = io_lib:format("payload=~s&position=~s&limit=~p", [
        PayloadEncoding, LastPartialPos, Limit
    ]),
    {ok, MsgsEmptyResp} = emqx_mgmt_api_test_util:request_api(get, Path, ExceedQs, AuthHeader),
    ?assertMatch(
        #{
            <<"data">> := [],
            <<"meta">> := #{<<"position">> := LastPartialPos, <<"start">> := StartPos}
        },
        emqx_utils_json:decode(MsgsEmptyResp)
    ),

    %% Invalid common page params
    ?assertMatch(
        {error, {_, 400, _}},
        emqx_mgmt_api_test_util:request_api(get, Path, "limit=0", AuthHeader)
    ),
    ?assertMatch(
        {error, {_, 400, _}},
        emqx_mgmt_api_test_util:request_api(get, Path, "limit=limit", AuthHeader)
    ),

    %% Invalid max_paylod_bytes param
    ?assertMatch(
        {error, {_, 400, _}},
        emqx_mgmt_api_test_util:request_api(get, Path, "max_payload_bytes=0", AuthHeader)
    ),
    ?assertMatch(
        {error, {_, 400, _}},
        emqx_mgmt_api_test_util:request_api(get, Path, "max_payload_bytes=-1", AuthHeader)
    ),
    ?assertMatch(
        {error, {_, 400, _}},
        emqx_mgmt_api_test_util:request_api(get, Path, "max_payload_bytes=-1MB", AuthHeader)
    ),
    ?assertMatch(
        {error, {_, 400, _}},
        emqx_mgmt_api_test_util:request_api(get, Path, "max_payload_bytes=0MB", AuthHeader)
    ).

msg_pos(#{<<"inserted_at">> := TsBin, <<"mqueue_priority">> := Prio} = _Msg, true = _IsMqueue) ->
    <<TsBin/binary, "_", (emqx_utils_conv:bin(Prio))/binary>>;
msg_pos(#{<<"inserted_at">> := TsBin} = _Msg, _IsMqueue) ->
    TsBin.

decode_payload(Payload, base64) ->
    base64:decode(Payload);
decode_payload(Payload, _) ->
    Payload.

t_subscribe_shared_topic(Config) ->
    ClientId = <<"client_subscribe_shared">>,

    {ok, C} = emqtt:start_link(#{clientid => ClientId}),
    {ok, _} = emqtt:connect(C),

    ClientPuber = <<"publish_client">>,
    {ok, PC} = emqtt:start_link(#{clientid => ClientPuber}),
    {ok, _} = emqtt:connect(PC),

    PathFun = fun(Suffix) ->
        emqx_mgmt_api_test_util:api_path(["clients", ClientId] ++ Suffix)
    end,

    SharedT = <<"$share/group/testtopic">>,
    NonSharedT = <<"t/#">>,

    SubBodyFun = fun(T) -> #{topic => T, qos => 1, nl => 0, rh => 1} end,
    UnSubBodyFun = fun(T) -> #{topic => T} end,

    %% ====================
    %% Client Subscribe
    ?assertMatch(
        {ok, {?HTTP200, _, _}},
        request(post, PathFun(["subscribe"]), SubBodyFun(SharedT), Config)
    ),
    ?assertMatch(
        {ok, {?HTTP200, _, _}},
        request(
            post,
            PathFun(["subscribe", "bulk"]),
            [SubBodyFun(T) || T <- [SharedT, NonSharedT]],
            Config
        )
    ),

    %% assert subscription
    ?assertMatch(
        [
            {_, #share{group = <<"group">>, topic = <<"testtopic">>}},
            {_, <<"t/#">>}
        ],
        ets:tab2list(?SUBSCRIPTION)
    ),

    ?assertMatch(
        [
            {{#share{group = <<"group">>, topic = <<"testtopic">>}, _}, #{
                nl := 0, qos := 1, rh := 1, rap := 0
            }},
            {{<<"t/#">>, _}, #{nl := 0, qos := 1, rh := 1, rap := 0}}
        ],
        ets:tab2list(?SUBOPTION)
    ),
    ?assertMatch(
        [{emqx_shared_subscription, <<"group">>, <<"testtopic">>, _}],
        ets:tab2list(emqx_shared_subscription)
    ),

    %% assert subscription virtual
    _ = emqtt:publish(PC, <<"testtopic">>, <<"msg1">>, [{qos, 0}]),
    ?assertReceive({publish, #{topic := <<"testtopic">>, payload := <<"msg1">>}}),
    _ = emqtt:publish(PC, <<"t/1">>, <<"msg2">>, [{qos, 0}]),
    ?assertReceive({publish, #{topic := <<"t/1">>, payload := <<"msg2">>}}),

    %% ====================
    %% Client Unsubscribe
    ?assertMatch(
        {ok, {?HTTP204, _, _}},
        request(post, PathFun(["unsubscribe"]), UnSubBodyFun(SharedT), Config)
    ),
    ?assertMatch(
        {ok, {?HTTP204, _, _}},
        request(
            post,
            PathFun(["unsubscribe", "bulk"]),
            [UnSubBodyFun(T) || T <- [SharedT, NonSharedT]],
            Config
        )
    ),

    %% assert subscription
    ?assertEqual([], ets:tab2list(?SUBSCRIPTION)),
    ?assertEqual([], ets:tab2list(?SUBOPTION)),
    ?assertEqual([], ets:tab2list(emqx_shared_subscription)),

    %% assert subscription virtual
    _ = emqtt:publish(PC, <<"testtopic">>, <<"msg3">>, [{qos, 0}]),
    _ = emqtt:publish(PC, <<"t/1">>, <<"msg4">>, [{qos, 0}]),
    ?assertNotReceive({publish, #{topic := <<"testtopic">>, payload := <<"msg3">>}}),
    ?assertNotReceive({publish, #{topic := <<"t/1">>, payload := <<"msg4">>}}).

t_subscribe_shared_topic_nl(Config) ->
    ClientId = <<"client_subscribe_shared">>,
    {ok, C} = emqtt:start_link(#{clientid => ClientId}),
    {ok, _} = emqtt:connect(C),

    Path = emqx_mgmt_api_test_util:api_path(["clients", ClientId, "subscribe"]),
    Topic = <<"$share/group/testtopic">>,
    ?assertMatch(
        {error,
            {?HTTP400, _, #{
                <<"code">> := <<"INVALID_PARAMETER">>,
                <<"message">> :=
                    <<"Invalid Subscribe options: `no_local` not allowed for shared-sub", _/bytes>>
            }}},
        request(post, Path, #{topic => Topic, qos => 1, nl => 1, rh => 1}, Config)
    ).

%% Checks that we can use the bulk subscribe API on a different node than the one a client
%% is connected to.
t_bulk_subscribe(Config) ->
    [N1, N2] = ?config(nodes, Config),
    APIPort = 18084,
    Port1 = get_mqtt_port(N1, tcp),
    Port2 = get_mqtt_port(N2, tcp),
    ?check_trace(
        begin
            ClientId1 = <<"bulk-sub1">>,
            _C1 = connect_client(#{port => Port2, clientid => ClientId1, clean_start => true}),
            ClientId2 = <<"bulk-sub2">>,
            C2 = connect_client(#{port => Port1, clientid => ClientId2, clean_start => true}),
            Topic = <<"testtopic">>,
            BulkSub = [#{topic => Topic, qos => 1, nl => 1, rh => 1}],
            ?assertMatch({200, [_]}, bulk_subscribe_request(APIPort, ClientId1, BulkSub)),
            ?assertMatch(
                {200, [_]},
                get_subscriptions_request(APIPort, ClientId1, #{simplify_result => true})
            ),
            {ok, _} = emqtt:publish(C2, Topic, <<"hi1">>, [{qos, 1}]),
            ?assertReceive({publish, #{topic := Topic, payload := <<"hi1">>}}),
            BulkUnsub = [#{topic => Topic}],
            ?assertMatch({204, _}, bulk_unsubscribe_request(APIPort, ClientId1, BulkUnsub)),
            ?assertMatch(
                {200, []},
                get_subscriptions_request(APIPort, ClientId1, #{simplify_result => true})
            ),
            {ok, _} = emqtt:publish(C2, Topic, <<"hi2">>, [{qos, 1}]),
            ?assertNotReceive({publish, _}),
            ok
        end,
        []
    ),
    ok.

t_list_clients_v2(Config) ->
    [N1, N2] = ?config(nodes, Config),
    Port1 = get_mqtt_port(N1, tcp),
    Port2 = get_mqtt_port(N2, tcp),

    ?check_trace(
        begin
            ClientId1 = <<"ca1">>,
            ClientId2 = <<"c2">>,
            ClientId3 = <<"c3">>,
            ClientId4 = <<"ca4">>,
            ClientId5 = <<"ca5">>,
            ClientId6 = <<"c6">>,
            AllClientIds = [
                ClientId1,
                ClientId2,
                ClientId3,
                ClientId4,
                ClientId5,
                ClientId6
            ],
            C1 = connect_client(#{port => Port1, clientid => ClientId1, clean_start => true}),
            C2 = connect_client(#{port => Port2, clientid => ClientId2, clean_start => true}),
            C3 = connect_client(#{port => Port1, clientid => ClientId3, clean_start => true}),
            C4 = connect_client(#{port => Port2, clientid => ClientId4, clean_start => true}),
            %% in-memory clients
            C5 = connect_client(#{
                port => Port1, clientid => ClientId5, expiry => 0, clean_start => true
            }),
            C6 = connect_client(#{
                port => Port2, clientid => ClientId6, expiry => 0, clean_start => true
            }),
            %% offline persistent clients
            ok = emqtt:stop(C3),
            ok = emqtt:stop(C4),

            %% one by one
            QueryParams1 = #{limit => "1"},
            Res1 = list_all_v2(QueryParams1, Config),
            ?assertMatch(
                [
                    #{
                        <<"data">> := [_],
                        <<"meta">> :=
                            #{
                                <<"hasnext">> := true,
                                <<"count">> := 1,
                                <<"cursor">> := _
                            }
                    },
                    #{
                        <<"data">> := [_],
                        <<"meta">> :=
                            #{
                                <<"hasnext">> := true,
                                <<"count">> := 1,
                                <<"cursor">> := _
                            }
                    },
                    #{
                        <<"data">> := [_],
                        <<"meta">> :=
                            #{
                                <<"hasnext">> := true,
                                <<"count">> := 1,
                                <<"cursor">> := _
                            }
                    },
                    #{
                        <<"data">> := [_],
                        <<"meta">> :=
                            #{
                                <<"hasnext">> := true,
                                <<"count">> := 1,
                                <<"cursor">> := _
                            }
                    },
                    #{
                        <<"data">> := [_],
                        <<"meta">> :=
                            #{
                                <<"hasnext">> := true,
                                <<"count">> := 1,
                                <<"cursor">> := _
                            }
                    },
                    #{
                        <<"data">> := [_],
                        <<"meta">> :=
                            #{
                                <<"hasnext">> := false,
                                <<"count">> := 1
                            }
                    }
                ],
                Res1
            ),
            assert_contains_clientids(Res1, AllClientIds),

            %% Reusing the same cursors yield the same pages
            traverse_in_reverse_v2(QueryParams1, Res1, Config),

            %% paging
            QueryParams2 = #{limit => "4"},
            Res2 = list_all_v2(QueryParams2, Config),
            ?assertMatch(
                [
                    #{
                        <<"data">> := [_, _, _, _],
                        <<"meta">> :=
                            #{
                                <<"hasnext">> := true,
                                <<"count">> := 4,
                                <<"cursor">> := _
                            }
                    },
                    #{
                        <<"data">> := [_, _],
                        <<"meta">> :=
                            #{
                                <<"hasnext">> := false,
                                <<"count">> := 2
                            }
                    }
                ],
                Res2
            ),
            assert_contains_clientids(Res2, AllClientIds),
            traverse_in_reverse_v2(QueryParams2, Res2, Config),

            QueryParams3 = #{limit => "2"},
            Res3 = list_all_v2(QueryParams3, Config),
            ?assertMatch(
                [
                    #{
                        <<"data">> := [_, _],
                        <<"meta">> :=
                            #{
                                <<"hasnext">> := true,
                                <<"count">> := 2,
                                <<"cursor">> := _
                            }
                    },
                    #{
                        <<"data">> := [_, _],
                        <<"meta">> :=
                            #{
                                <<"hasnext">> := true,
                                <<"count">> := 2,
                                <<"cursor">> := _
                            }
                    },
                    #{
                        <<"data">> := [_, _],
                        <<"meta">> :=
                            #{
                                <<"hasnext">> := false,
                                <<"count">> := 2
                            }
                    }
                ],
                Res3
            ),
            assert_contains_clientids(Res3, AllClientIds),
            traverse_in_reverse_v2(QueryParams3, Res3, Config),

            %% fuzzy filters
            QueryParams4 = #{limit => "100", like_clientid => "ca"},
            Res4 = list_all_v2(QueryParams4, Config),
            ?assertMatch(
                [
                    #{
                        <<"data">> := [_, _, _],
                        <<"meta">> :=
                            #{
                                <<"hasnext">> := false,
                                <<"count">> := 3
                            }
                    }
                ],
                Res4
            ),
            assert_contains_clientids(Res4, [ClientId1, ClientId4, ClientId5]),
            traverse_in_reverse_v2(QueryParams4, Res4, Config),
            QueryParams5 = #{limit => "1", like_clientid => "ca"},
            Res5 = list_all_v2(QueryParams5, Config),
            ?assertMatch(
                [
                    #{
                        <<"data">> := [_],
                        <<"meta">> :=
                            #{
                                <<"hasnext">> := true,
                                <<"count">> := 1,
                                <<"cursor">> := _
                            }
                    },
                    #{
                        <<"data">> := [_],
                        <<"meta">> :=
                            #{
                                <<"hasnext">> := true,
                                <<"count">> := 1,
                                <<"cursor">> := _
                            }
                    },
                    #{
                        <<"data">> := [_],
                        <<"meta">> :=
                            #{
                                <<"hasnext">> := false,
                                <<"count">> := 1
                            }
                    }
                ],
                Res5
            ),
            assert_contains_clientids(Res5, [ClientId1, ClientId4, ClientId5]),
            traverse_in_reverse_v2(QueryParams5, Res5, Config),

            lists:foreach(
                fun(C) ->
                    {_, {ok, _}} =
                        ?wait_async_action(
                            emqtt:stop(C),
                            #{?snk_kind := emqx_cm_clean_down}
                        )
                end,
                [C1, C2, C5, C6]
            ),

            %% Verify that a malicious cursor that could generate an atom on the node is
            %% rejected
            EvilAtomBin0 = <<131, 100, 0, 5, "some_atom_that_doesnt_exist_on_the_remote_node">>,
            EvilAtomBin = emqx_base62:encode(EvilAtomBin0),

            ?assertMatch(
                {error, {{_, 400, _}, _, #{<<"message">> := <<"bad cursor">>}}},
                list_v2_request(#{limit => "1", cursor => EvilAtomBin}, Config)
            ),
            %% Verify that the atom was not created
            erpc:call(N1, fun() ->
                ?assertError(badarg, binary_to_term(EvilAtomBin0, [safe]))
            end),
            ?assert(is_atom(binary_to_term(EvilAtomBin0))),

            lists:foreach(
                fun(ClientId) ->
                    ok = erpc:call(N1, emqx_persistent_session_ds, destroy_session, [ClientId])
                end,
                AllClientIds
            ),

            ok
        end,
        []
    ),
    ok.

t_cursor_serde_prop(_Config) ->
    ?assert(proper:quickcheck(cursor_serde_prop(), [{numtests, 100}, {to_file, user}])).

cursor_serde_prop() ->
    ?FORALL(
        NumNodes,
        range(1, 10),
        ?FORALL(
            Cursor,
            list_clients_cursor_gen(NumNodes),
            begin
                Nodes = lists:seq(1, NumNodes),
                Bin = emqx_mgmt_api_clients:serialize_cursor(Cursor),
                Res = emqx_mgmt_api_clients:parse_cursor(Bin, Nodes),
                ?WHENFAIL(
                    ct:pal("original:\n  ~p\nroundtrip:\n  ~p", [Cursor, Res]),
                    {ok, Cursor} =:= Res
                )
            end
        )
    ).

list_clients_cursor_gen(NumNodes) ->
    oneof([
        lists_clients_ets_cursor_gen(NumNodes),
        lists_clients_ds_cursor_gen()
    ]).

-define(CURSOR_TYPE_ETS, 1).
-define(CURSOR_TYPE_DS, 2).

lists_clients_ets_cursor_gen(NumNodes) ->
    ?LET(
        {NodeIdx, Cont},
        {range(1, NumNodes), oneof([undefined, tuple()])},
        #{
            type => ?CURSOR_TYPE_ETS,
            node => NodeIdx,
            node_idx => NodeIdx,
            cont => Cont
        }
    ).

lists_clients_ds_cursor_gen() ->
    ?LET(
        Iter,
        oneof(['$end_of_table', list(term())]),
        #{
            type => ?CURSOR_TYPE_DS,
            iterator => Iter
        }
    ).

time_string_to_epoch_millisecond(DateTime) ->
    time_string_to_epoch(DateTime, millisecond).

time_string_to_epoch(DateTime, Unit) when is_binary(DateTime) ->
    try binary_to_integer(DateTime) of
        TimeStamp when is_integer(TimeStamp) -> TimeStamp
    catch
        error:badarg ->
            calendar:rfc3339_to_system_time(
                binary_to_list(DateTime), [{unit, Unit}]
            )
    end.

get_mqtt_port(Node, Type) ->
    {_IP, Port} = erpc:call(Node, emqx_config, get, [[listeners, Type, default, bind]]),
    Port.

request(Method, Path, Config) ->
    request(Method, Path, _Params = [], _QueryParams = "", Config).

request(Method, Path, Params, Config) ->
    request(Method, Path, Params, _QueryParams = "", Config).

request(Method, Path, Params, QueryParams, Config) ->
    AuthHeader = ?config(api_auth_header, Config),
    Opts = #{return_all => true},
    case emqx_mgmt_api_test_util:request_api(Method, Path, QueryParams, AuthHeader, Params, Opts) of
        {ok, {Status, Headers, Body0}} ->
            Body = maybe_json_decode(Body0),
            {ok, {Status, Headers, Body}};
        {error, {Status, Headers, Body0}} ->
            Body =
                case emqx_utils_json:safe_decode(Body0, [return_maps]) of
                    {ok, Decoded0 = #{<<"message">> := Msg0}} ->
                        Msg = maybe_json_decode(Msg0),
                        Decoded0#{<<"message">> := Msg};
                    {ok, Decoded0} ->
                        Decoded0;
                    {error, _} ->
                        Body0
                end,
            {error, {Status, Headers, Body}};
        Error ->
            Error
    end.

maybe_json_decode(X) ->
    case emqx_utils_json:safe_decode(X, [return_maps]) of
        {ok, Decoded} -> Decoded;
        {error, _} -> X
    end.

<<<<<<< HEAD
get_subscriptions_request(ClientId, Config) ->
    Path = emqx_mgmt_api_test_util:api_path(["clients", ClientId, "subscriptions"]),
    request(get, Path, [], Config).
=======
get_subscriptions_request(APIPort, ClientId) ->
    get_subscriptions_request(APIPort, ClientId, _Opts = #{}).

get_subscriptions_request(APIPort, ClientId, Opts) ->
    Simplify = maps:get(simplify_result, Opts, false),
    Host = "http://127.0.0.1:" ++ integer_to_list(APIPort),
    Path = emqx_mgmt_api_test_util:api_path(Host, ["clients", ClientId, "subscriptions"]),
    Res = request(get, Path, []),
    case Simplify of
        true -> simplify_result(Res);
        false -> Res
    end.
>>>>>>> 888ab81f

get_client_request(ClientId, Config) ->
    Path = emqx_mgmt_api_test_util:api_path(["clients", ClientId]),
    request(get, Path, [], Config).

list_request(Config) ->
    list_request(_QueryString = "", Config).

list_request(QueryParams, Config) ->
    Path = emqx_mgmt_api_test_util:api_path(["clients"]),
    request(get, Path, [], compose_query_string(QueryParams), Config).

<<<<<<< HEAD
list_v2_request(QueryParams, Config) ->
    Path = emqx_mgmt_api_test_util:api_path(["clients_v2"]),
    request(get, Path, [], compose_query_string(QueryParams), Config).
=======
bulk_subscribe_request(Port, ClientId, Body) ->
    Host = "http://127.0.0.1:" ++ integer_to_list(Port),
    Path = emqx_mgmt_api_test_util:api_path(Host, ["clients", ClientId, "subscribe", "bulk"]),
    simplify_result(request(post, Path, Body)).

bulk_unsubscribe_request(Port, ClientId, Body) ->
    Host = "http://127.0.0.1:" ++ integer_to_list(Port),
    Path = emqx_mgmt_api_test_util:api_path(Host, ["clients", ClientId, "unsubscribe", "bulk"]),
    simplify_result(request(post, Path, Body)).

simplify_result(Res) ->
    case Res of
        {error, {{_, Status, _}, _, Body}} ->
            {Status, Body};
        {ok, {{_, Status, _}, _, Body}} ->
            {Status, Body}
    end.

list_v2_request(Port, QueryParams = #{}) ->
    Host = "http://127.0.0.1:" ++ integer_to_list(Port),
    Path = emqx_mgmt_api_test_util:api_path(Host, ["clients_v2"]),
    QS = uri_string:compose_query(maps:to_list(emqx_utils_maps:binary_key_map(QueryParams))),
    request(get, Path, [], QS).
>>>>>>> 888ab81f

list_all_v2(QueryParams = #{}, Config) ->
    do_list_all_v2(QueryParams, Config, _Acc = []).

do_list_all_v2(QueryParams, Config, Acc) ->
    case list_v2_request(QueryParams, Config) of
        {ok, {{_, 200, _}, _, Resp = #{<<"meta">> := #{<<"cursor">> := Cursor}}}} ->
            do_list_all_v2(QueryParams#{cursor => Cursor}, Config, [Resp | Acc]);
        {ok, {{_, 200, _}, _, Resp = #{<<"meta">> := #{<<"hasnext">> := false}}}} ->
            lists:reverse([Resp | Acc]);
        Other ->
            error(
                {unexpected_response, #{
                    acc_so_far => Acc,
                    response => Other,
                    query_params => QueryParams
                }}
            )
    end.

lookup_request(ClientId, Config) ->
    Path = emqx_mgmt_api_test_util:api_path(["clients", ClientId]),
    request(get, Path, [], Config).

compose_query_string(QueryParams = #{}) ->
    QPList = maps:to_list(QueryParams),
    uri_string:compose_query(
        [{emqx_utils_conv:bin(K), emqx_utils_conv:bin(V)} || {K, V} <- QPList]
    );
compose_query_string(QueryString) when is_list(QueryString) ->
    QueryString.

assert_single_client(Opts, Config) ->
    #{
        clientid := ClientId,
        node := Node,
        status := Connected
    } = Opts,
    IsConnected =
        case Connected of
            connected -> true;
            disconnected -> false
        end,
    ?retry(
        100,
        20,
        ?assertMatch(
            {ok,
                {{_, 200, _}, _, #{
                    <<"data">> := [#{<<"connected">> := IsConnected}],
                    <<"meta">> := #{<<"count">> := 1}
                }}},
            list_request(Config)
        )
    ),
    ?retry(
        100,
        20,
        ?assertMatch(
            {ok, {{_, 200, _}, _, #{<<"data">> := [#{<<"connected">> := IsConnected}]}}},
            list_request("node=" ++ atom_to_list(Node), Config),
            #{node => Node}
        )
    ),
    ?assertMatch(
        {ok, {{_, 200, _}, _, #{<<"connected">> := IsConnected}}},
        lookup_request(ClientId, Config)
    ),
    ?assertMatch(
        {ok,
            {{_, 200, _}, _, #{
                <<"connected">> := IsConnected,
                <<"is_persistent">> := true,
                %% contains statistics from disconnect time
                <<"recv_pkt">> := _,
                %% contains channel info from disconnect time
                <<"listener">> := _,
                <<"clean_start">> := _
            }}},
        get_client_request(ClientId, Config)
    ),
    ok.

connect_client(Opts) ->
    Defaults = #{
        expiry => 30,
        clean_start => false
    },
    #{
        port := Port,
        clientid := ClientId,
        clean_start := CleanStart,
        expiry := EI
    } = maps:merge(Defaults, Opts),
    {ok, C} = emqtt:start_link([
        {port, Port},
        {proto_ver, v5},
        {clientid, ClientId},
        {clean_start, CleanStart},
        {properties, #{'Session-Expiry-Interval' => EI}}
    ]),
    {ok, _} = emqtt:connect(C),
    C.

assert_contains_clientids(Results, ExpectedClientIds) ->
    ContainedClientIds = [
        ClientId
     || #{<<"data">> := Rows} <- Results,
        #{<<"clientid">> := ClientId} <- Rows
    ],
    ?assertEqual(
        lists:sort(ExpectedClientIds),
        lists:sort(ContainedClientIds),
        #{results => Results}
    ).

traverse_in_reverse_v2(QueryParams0, Results, Config) ->
    Cursors0 =
        lists:map(
            fun(#{<<"meta">> := Meta}) ->
                maps:get(<<"cursor">>, Meta, <<"wontbeused">>)
            end,
            Results
        ),
    Cursors1 = [<<"none">> | lists:droplast(Cursors0)],
    DirectOrderClientIds = [
        ClientId
     || #{<<"data">> := Rows} <- Results,
        #{<<"clientid">> := ClientId} <- Rows
    ],
    ReverseCursors = lists:reverse(Cursors1),
    do_traverse_in_reverse_v2(
        QueryParams0, Config, ReverseCursors, DirectOrderClientIds, _Acc = []
    ).

do_traverse_in_reverse_v2(_QueryParams0, _Config, _Cursors = [], DirectOrderClientIds, Acc) ->
    ?assertEqual(DirectOrderClientIds, Acc);
do_traverse_in_reverse_v2(QueryParams0, Config, [Cursor | Rest], DirectOrderClientIds, Acc) ->
    QueryParams = QueryParams0#{cursor => Cursor},
    Res0 = list_v2_request(QueryParams, Config),
    ?assertMatch({ok, {{_, 200, _}, _, #{<<"data">> := _}}}, Res0),
    {ok, {{_, 200, _}, _, #{<<"data">> := Rows}}} = Res0,
    ClientIds = [ClientId || #{<<"clientid">> := ClientId} <- Rows],
    do_traverse_in_reverse_v2(QueryParams0, Config, Rest, DirectOrderClientIds, ClientIds ++ Acc).

disconnect_and_destroy_session(Client) ->
    ok = emqtt:disconnect(Client, ?RC_SUCCESS, #{'Session-Expiry-Interval' => 0}).<|MERGE_RESOLUTION|>--- conflicted
+++ resolved
@@ -33,23 +33,17 @@
 
 all() ->
     [
-<<<<<<< HEAD
         {group, general},
-        {group, persistent_sessions}
-=======
         {group, persistent_sessions},
-        {group, non_persistent_cluster},
-        {group, msgs_base64_encoding},
-        {group, msgs_plain_encoding}
-        | AllTCs --
-            (persistent_session_testcases() ++
-                non_persistent_cluster_testcases() ++ client_msgs_testcases())
->>>>>>> 888ab81f
+        {group, non_persistent_cluster}
     ].
 
 groups() ->
     AllTCs = emqx_common_test_helpers:all(?MODULE),
-    GeneralTCs = AllTCs -- (persistent_session_testcases() ++ client_msgs_testcases()),
+    GeneralTCs =
+        AllTCs --
+            (persistent_session_testcases() ++
+                non_persistent_cluster_testcases() ++ client_msgs_testcases()),
     [
         {general, [
             {group, msgs_base64_encoding},
@@ -73,14 +67,10 @@
         t_persistent_sessions_subscriptions1,
         t_list_clients_v2
     ].
-<<<<<<< HEAD
-
-=======
 non_persistent_cluster_testcases() ->
     [
         t_bulk_subscribe
     ].
->>>>>>> 888ab81f
 client_msgs_testcases() ->
     [
         t_inflight_messages,
@@ -120,7 +110,6 @@
         {emqx_mgmt_api_clients_SUITE1, #{role => core, apps => AppSpecs ++ [Dashboard]}},
         {emqx_mgmt_api_clients_SUITE2, #{role => core, apps => AppSpecs}}
     ],
-<<<<<<< HEAD
     Nodes =
         [N1 | _] = emqx_cth_cluster:start(
             Cluster,
@@ -131,31 +120,27 @@
         {api_auth_header, erpc:call(N1, emqx_mgmt_api_test_util, auth_header_, [])}
         | Config
     ];
-=======
-    Nodes = emqx_cth_cluster:start(
-        Cluster,
-        #{work_dir => emqx_cth_suite:work_dir(Config)}
-    ),
-    [{nodes, Nodes} | Config];
 init_per_group(non_persistent_cluster, Config) ->
     AppSpecs = [
         emqx,
         emqx_conf,
         emqx_management
     ],
-    Dashboard = emqx_mgmt_api_test_util:emqx_dashboard(
-        "dashboard.listeners.http { enable = true, bind = 18084 }"
-    ),
+    Dashboard = emqx_mgmt_api_test_util:emqx_dashboard(),
     Cluster = [
         {mgmt_api_clients_SUITE1, #{role => core, apps => AppSpecs ++ [Dashboard]}},
         {mgmt_api_clients_SUITE2, #{role => core, apps => AppSpecs}}
     ],
-    Nodes = emqx_cth_cluster:start(
-        Cluster,
-        #{work_dir => emqx_cth_suite:work_dir(Config)}
-    ),
-    [{nodes, Nodes} | Config];
->>>>>>> 888ab81f
+    Nodes =
+        [N1 | _] = emqx_cth_cluster:start(
+            Cluster,
+            #{work_dir => emqx_cth_suite:work_dir(Config)}
+        ),
+    [
+        {nodes, Nodes},
+        {api_auth_header, erpc:call(N1, emqx_mgmt_api_test_util, auth_header_, [])}
+        | Config
+    ];
 init_per_group(msgs_base64_encoding, Config) ->
     [{payload_encoding, base64} | Config];
 init_per_group(msgs_plain_encoding, Config) ->
@@ -163,17 +148,13 @@
 init_per_group(_Group, Config) ->
     Config.
 
-<<<<<<< HEAD
 end_per_group(general, Config) ->
     Apps = ?config(apps, Config),
     ok = emqx_cth_suite:stop(Apps);
-end_per_group(persistent_sessions, Config) ->
-=======
 end_per_group(Group, Config) when
     Group =:= persistent_sessions;
     Group =:= non_persistent_cluster
 ->
->>>>>>> 888ab81f
     Nodes = ?config(nodes, Config),
     ok = emqx_cth_cluster:stop(Nodes);
 end_per_group(_Group, _Config) ->
@@ -1122,14 +1103,7 @@
     [Pid] = emqx_cm:lookup_channels(list_to_binary(ClientId)),
     %% will reset to max keepalive if keepalive > max keepalive
     #{conninfo := #{keepalive := InitKeepalive}} = emqx_connection:info(Pid),
-<<<<<<< HEAD
-    ?assertMatch(
-        #{interval := 65535000},
-        emqx_connection:info({channel, keepalive}, sys:get_state(Pid))
-    ),
-=======
     ?assertMatch({keepalive, _, _, _, 65536500}, element(5, element(9, sys:get_state(Pid)))),
->>>>>>> 888ab81f
 
     ?assertMatch(
         {ok, {?HTTP200, _, #{<<"keepalive">> := 11}}},
@@ -1577,7 +1551,6 @@
 %% is connected to.
 t_bulk_subscribe(Config) ->
     [N1, N2] = ?config(nodes, Config),
-    APIPort = 18084,
     Port1 = get_mqtt_port(N1, tcp),
     Port2 = get_mqtt_port(N2, tcp),
     ?check_trace(
@@ -1588,18 +1561,18 @@
             C2 = connect_client(#{port => Port1, clientid => ClientId2, clean_start => true}),
             Topic = <<"testtopic">>,
             BulkSub = [#{topic => Topic, qos => 1, nl => 1, rh => 1}],
-            ?assertMatch({200, [_]}, bulk_subscribe_request(APIPort, ClientId1, BulkSub)),
+            ?assertMatch({200, [_]}, bulk_subscribe_request(ClientId1, Config, BulkSub)),
             ?assertMatch(
                 {200, [_]},
-                get_subscriptions_request(APIPort, ClientId1, #{simplify_result => true})
+                get_subscriptions_request(ClientId1, Config, #{simplify_result => true})
             ),
             {ok, _} = emqtt:publish(C2, Topic, <<"hi1">>, [{qos, 1}]),
             ?assertReceive({publish, #{topic := Topic, payload := <<"hi1">>}}),
             BulkUnsub = [#{topic => Topic}],
-            ?assertMatch({204, _}, bulk_unsubscribe_request(APIPort, ClientId1, BulkUnsub)),
+            ?assertMatch({204, _}, bulk_unsubscribe_request(ClientId1, Config, BulkUnsub)),
             ?assertMatch(
                 {200, []},
-                get_subscriptions_request(APIPort, ClientId1, #{simplify_result => true})
+                get_subscriptions_request(ClientId1, Config, #{simplify_result => true})
             ),
             {ok, _} = emqtt:publish(C2, Topic, <<"hi2">>, [{qos, 1}]),
             ?assertNotReceive({publish, _}),
@@ -1973,24 +1946,17 @@
         {error, _} -> X
     end.
 
-<<<<<<< HEAD
 get_subscriptions_request(ClientId, Config) ->
+    get_subscriptions_request(ClientId, Config, _Opts = #{}).
+
+get_subscriptions_request(ClientId, Config, Opts) ->
     Path = emqx_mgmt_api_test_util:api_path(["clients", ClientId, "subscriptions"]),
-    request(get, Path, [], Config).
-=======
-get_subscriptions_request(APIPort, ClientId) ->
-    get_subscriptions_request(APIPort, ClientId, _Opts = #{}).
-
-get_subscriptions_request(APIPort, ClientId, Opts) ->
+    Res = request(get, Path, [], Config),
     Simplify = maps:get(simplify_result, Opts, false),
-    Host = "http://127.0.0.1:" ++ integer_to_list(APIPort),
-    Path = emqx_mgmt_api_test_util:api_path(Host, ["clients", ClientId, "subscriptions"]),
-    Res = request(get, Path, []),
     case Simplify of
         true -> simplify_result(Res);
         false -> Res
     end.
->>>>>>> 888ab81f
 
 get_client_request(ClientId, Config) ->
     Path = emqx_mgmt_api_test_util:api_path(["clients", ClientId]),
@@ -2003,20 +1969,13 @@
     Path = emqx_mgmt_api_test_util:api_path(["clients"]),
     request(get, Path, [], compose_query_string(QueryParams), Config).
 
-<<<<<<< HEAD
-list_v2_request(QueryParams, Config) ->
-    Path = emqx_mgmt_api_test_util:api_path(["clients_v2"]),
-    request(get, Path, [], compose_query_string(QueryParams), Config).
-=======
-bulk_subscribe_request(Port, ClientId, Body) ->
-    Host = "http://127.0.0.1:" ++ integer_to_list(Port),
-    Path = emqx_mgmt_api_test_util:api_path(Host, ["clients", ClientId, "subscribe", "bulk"]),
-    simplify_result(request(post, Path, Body)).
-
-bulk_unsubscribe_request(Port, ClientId, Body) ->
-    Host = "http://127.0.0.1:" ++ integer_to_list(Port),
-    Path = emqx_mgmt_api_test_util:api_path(Host, ["clients", ClientId, "unsubscribe", "bulk"]),
-    simplify_result(request(post, Path, Body)).
+bulk_subscribe_request(ClientId, Config, Body) ->
+    Path = emqx_mgmt_api_test_util:api_path(["clients", ClientId, "subscribe", "bulk"]),
+    simplify_result(request(post, Path, Body, Config)).
+
+bulk_unsubscribe_request(ClientId, Config, Body) ->
+    Path = emqx_mgmt_api_test_util:api_path(["clients", ClientId, "unsubscribe", "bulk"]),
+    simplify_result(request(post, Path, Body, Config)).
 
 simplify_result(Res) ->
     case Res of
@@ -2026,12 +1985,9 @@
             {Status, Body}
     end.
 
-list_v2_request(Port, QueryParams = #{}) ->
-    Host = "http://127.0.0.1:" ++ integer_to_list(Port),
-    Path = emqx_mgmt_api_test_util:api_path(Host, ["clients_v2"]),
-    QS = uri_string:compose_query(maps:to_list(emqx_utils_maps:binary_key_map(QueryParams))),
-    request(get, Path, [], QS).
->>>>>>> 888ab81f
+list_v2_request(QueryParams = #{}, Config) ->
+    Path = emqx_mgmt_api_test_util:api_path(["clients_v2"]),
+    request(get, Path, [], compose_query_string(QueryParams), Config).
 
 list_all_v2(QueryParams = #{}, Config) ->
     do_list_all_v2(QueryParams, Config, _Acc = []).
