--- conflicted
+++ resolved
@@ -765,12 +765,6 @@
 handle_event({call, From}, #manual_resource_health_check{}, ?state_stopped, _Data) ->
     Actions = [{reply, From, {error, resource_is_stopped}}],
     {keep_state_and_data, Actions};
-handle_event({call, From}, health_check, _State, Data) ->
-    handle_manual_resource_health_check(From, Data);
-handle_event({call, From}, {channel_health_check, _}, ?state_stopped, _Data) ->
-    Actions = [{reply, From, {error, resource_is_stopped}}],
-    {keep_state_and_data, Actions};
-<<<<<<< HEAD
 handle_event({call, From}, #manual_resource_health_check{}, ?state_disconnected, _Data) ->
     %% We must not perform health checks while disconnected, since the resource state
     %% might not be correctly initialized (in case of restarts), and a spurious successful
@@ -780,8 +774,9 @@
     {keep_state_and_data, Actions};
 handle_event({call, From}, #manual_resource_health_check{}, _State, Data) ->
     handle_manual_resource_health_check(From, Data);
-=======
->>>>>>> 9ef25f1a
+handle_event({call, From}, {channel_health_check, _}, ?state_stopped, _Data) ->
+    Actions = [{reply, From, {error, resource_is_stopped}}],
+    {keep_state_and_data, Actions};
 handle_event({call, From}, {channel_health_check, ChannelId}, _State, Data) ->
     handle_manual_channel_health_check(From, Data, ChannelId);
 %%--------------------------
@@ -1546,12 +1541,21 @@
     {keep_state_and_data, [
         {reply, From, channel_error_status(resource_disconnected)}
     ]};
-handle_manual_channel_health_check(From, #data{status = Status}, _ChannelId) when
+handle_manual_channel_health_check(
+    From,
+    #data{
+        added_channels = Channels,
+        status = Status
+    },
+    ChannelId
+) when
+    is_map_key(ChannelId, Channels),
     Status /= ?status_connected
 ->
     %% We only perform channel health checks when the resource is connected.
+    ChannelStatusMap = maps:get(ChannelId, Channels),
     {keep_state_and_data, [
-        {reply, From, channel_error_status(resource_not_connected)}
+        {reply, From, to_external_channel_status(ChannelStatusMap)}
     ]};
 handle_manual_channel_health_check(
     From,
