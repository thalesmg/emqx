#!/usr/bin/env escript
%%! -noshell -noinput
%% -*- mode: erlang;erlang-indent-level: 4;indent-tabs-mode: nil -*-
%% ex: ft=erlang ts=4 sw=4 et

-define(TIMEOUT, 300000).
-define(INFO(Fmt,Args), io:format(Fmt++"~n",Args)).

main([Command0, DistInfoStr | CommandArgs]) ->
    %% convert the distribution info arguments string to an erlang term
    {ok, Tokens, _} = erl_scan:string(DistInfoStr ++ "."),
    {ok, DistInfo} = erl_parse:parse_term(Tokens),
    %% convert arguments into a proplist
    Opts = parse_arguments(CommandArgs),
    %% invoke the command passed as argument
    F = case Command0 of
        "install" -> fun(A, B) -> install(A, B) end;
        "unpack" -> fun(A, B) -> unpack(A, B) end;
        "upgrade" -> fun(A, B) -> upgrade(A, B) end;
        "downgrade" -> fun(A, B) -> downgrade(A, B) end;
        "uninstall" -> fun(A, B) -> uninstall(A, B) end;
        "versions" -> fun(A, B) -> versions(A, B) end
    end,
    F(DistInfo, Opts);
main(Args) ->
    ?INFO("unknown args: ~p", [Args]),
    erlang:halt(1).

unpack({RelName, NameTypeArg, NodeName, Cookie}, Opts) ->
    TargetNode = start_distribution(NodeName, NameTypeArg, Cookie),
    Version = proplists:get_value(version, Opts),
    case unpack_release(RelName, TargetNode, Version) of
        {ok, Vsn} ->
            ?INFO("Unpacked successfully: ~p", [Vsn]);
        old ->
            %% no need to unpack, has been installed previously
            ?INFO("Release ~s is marked old.",[Version]);
        unpacked ->
            ?INFO("Release ~s is already unpacked.",[Version]);
        current ->
            ?INFO("Release ~s is already installed and current.",[Version]);
        permanent ->
            ?INFO("Release ~s is already installed and set permanent.",[Version]);
        {error, Reason} ->
            ?INFO("Unpack failed: ~p.",[Reason]),
            print_existing_versions(TargetNode),
            erlang:halt(2)
    end;
unpack(_, Args) ->
    ?INFO("unpack: unknown args ~p", [Args]).

install({RelName, NameTypeArg, NodeName, Cookie}, Opts) ->
    TargetNode = start_distribution(NodeName, NameTypeArg, Cookie),
    Version = proplists:get_value(version, Opts),
    case unpack_release(RelName, TargetNode, Version) of
        {ok, Vsn} ->
            ?INFO("Unpacked successfully: ~p.", [Vsn]),
            check_and_install(TargetNode, Vsn),
            maybe_permafy(TargetNode, RelName, Vsn, Opts);
        old ->
            %% no need to unpack, has been installed previously
            ?INFO("Release ~s is marked old, switching to it.",[Version]),
            check_and_install(TargetNode, Version),
            maybe_permafy(TargetNode, RelName, Version, Opts);
        unpacked ->
            ?INFO("Release ~s is already unpacked, now installing.",[Version]),
            check_and_install(TargetNode, Version),
            maybe_permafy(TargetNode, RelName, Version, Opts);
        current ->
            case proplists:get_value(permanent, Opts, true) of
                true ->
                    ?INFO("Release ~s is already installed and current, making permanent.",
                        [Version]),
                    permafy(TargetNode, RelName, Version);
                false ->
                    ?INFO("Release ~s is already installed and current.",
                        [Version])
            end;
        permanent ->
            %% this release is marked permanent, however it might not the
            %% one currently running
            case current_release_version(TargetNode) of
                Version ->
                    ?INFO("Release ~s is already installed, running and set permanent.",
                        [Version]);
                CurrentVersion ->
                    ?INFO("Release ~s is the currently running version.",
                        [CurrentVersion]),
                    check_and_install(TargetNode, Version),
                    maybe_permafy(TargetNode, RelName, Version, Opts)
            end;
        {error, Reason} ->
            ?INFO("Unpack failed: ~p",[Reason]),
            print_existing_versions(TargetNode),
            erlang:halt(2)
    end;
install(_, Args) ->
    ?INFO("install: unknown args ~p", [Args]).

upgrade(DistInfo, Args) ->
    install(DistInfo, Args).

downgrade(DistInfo, Args) ->
    install(DistInfo, Args).

uninstall({_RelName, NameTypeArg, NodeName, Cookie}, Opts) ->
    TargetNode = start_distribution(NodeName, NameTypeArg, Cookie),
    WhichReleases = which_releases(TargetNode),
    Version = proplists:get_value(version, Opts),
    case proplists:get_value(Version, WhichReleases) of
        undefined ->
            ?INFO("Release ~s is already uninstalled.", [Version]);
        old ->
            ?INFO("Release ~s is marked old, uninstalling it.", [Version]),
            remove_release(TargetNode, Version);
        unpacked ->
            ?INFO("Release ~s is marked unpacked, uninstalling it",
                [Version]),
            remove_release(TargetNode, Version);
        current ->
            ?INFO("Uninstall failed: Release ~s is marked current.", [Version]),
            erlang:halt(2);
        permanent ->
            ?INFO("Uninstall failed: Release ~s is running.", [Version]),
            erlang:halt(2)
    end;
uninstall(_, Args) ->
    ?INFO("uninstall: unknown args ~p", [Args]).

versions({_RelName, NameTypeArg, NodeName, Cookie}, []) ->
    TargetNode = start_distribution(NodeName, NameTypeArg, Cookie),
    print_existing_versions(TargetNode).

parse_arguments(Args) ->
    parse_arguments(Args, []).

parse_arguments([], Acc) -> Acc;
parse_arguments(["--no-permanent"|Rest], Acc) ->
    parse_arguments(Rest, [{permanent, false}] ++ Acc);
parse_arguments([VersionStr|Rest], Acc) ->
    Version = parse_version(VersionStr),
    parse_arguments(Rest, [{version, Version}] ++ Acc).

unpack_release(RelName, TargetNode, Version) ->
    WhichReleases = which_releases(TargetNode),
    case proplists:get_value(Version, WhichReleases) of
        undefined ->
            %% not installed, so unpack tarball:
            %% look for a release package with the intended version in the following order:
            %%      releases/<relname>-<version>.tar.gz
            %%      releases/<version>/<relname>-<version>.tar.gz
            %%      releases/<version>/<relname>.tar.gz
            case find_and_link_release_package(Version, RelName) of
                {_, undefined} ->
                    {error, release_package_not_found};
                {ReleasePackage, ReleasePackageLink} ->
                    ?INFO("Release ~s not found, attempting to unpack ~s",
                        [Version, ReleasePackage]),
                    case rpc:call(TargetNode, release_handler, unpack_release,
                                  [ReleasePackageLink], ?TIMEOUT) of
                        {ok, Vsn} -> {ok, Vsn};
                        {error, _} = Error -> Error
                    end
            end;
        Other -> Other
    end.

%% 1. look for a release package tarball with the provided version in the following order:
%%      releases/<relname>-<version>.tar.gz
%%      releases/<version>/<relname>-<version>.tar.gz
%%      releases/<version>/<relname>.tar.gz
%% 2. create a symlink from a fixed location (ie. releases/<version>/<relname>.tar.gz)
%%    to the release package tarball found in 1.
%% 3. return a tuple with the paths to the release package and
%%    to the symlink that is to be provided to release handler
find_and_link_release_package(Version, RelName) ->
    RelNameStr = atom_to_list(RelName),
    %% regardless of the location of the release package, we'll
    %% always give release handler the same path which is the symlink
    %% the path to the package link is relative to "releases/" because
    %% that's what release handler is expecting
    ReleaseHandlerPackageLink = filename:join(Version, RelNameStr),
    %% this is the symlink name we'll create once
    %% we've found where the actual release package is located
    ReleaseLink = filename:join(["releases", Version,
                                 RelNameStr ++ ".tar.gz"]),
    ok = unpack_zipballs(RelNameStr, Version),
    TarBalls = [
        filename:join(["releases",
                        RelNameStr ++ "-" ++ Version ++ ".tar.gz"]),
        filename:join(["releases", Version,
                        RelNameStr ++ "-" ++ Version ++ ".tar.gz"]),
        filename:join(["releases", Version,
                        RelNameStr ++ ".tar.gz"])
    ],
    case first_value(fun filelib:is_file/1, TarBalls) of
        no_value ->
            {undefined, undefined};
        %% no need to create the link since the release package we
        %% found is located in the same place as the link would be
        {ok, Filename} when is_list(Filename) andalso
                            Filename =:= ReleaseLink ->
            {Filename, ReleaseHandlerPackageLink};
        {ok, Filename} when is_list(Filename) ->
            %% we now have the location of the release package, however
            %% release handler expects a fixed nomenclature (<relname>.tar.gz)
            %% so give it just that by creating a symlink to the tarball
            %% we found.
            %% make sure that the dir where we're creating the link in exists
            ok = filelib:ensure_dir(filename:join([filename:dirname(ReleaseLink), "dummy"])),
            %% create the symlink pointing to the full path name of the
            %% release package we found
            case file:make_symlink(filename:absname(Filename), ReleaseLink) of
                ok ->
                    ok;
                {error, eperm} -> % windows!
                    {ok,_} = file:copy(filename:absname(Filename), ReleaseLink)
            end,
            {Filename, ReleaseHandlerPackageLink}
    end.

unpack_zipballs(RelNameStr, Version) ->
    {ok, Cwd} = file:get_cwd(),
    GzFile = filename:absname(filename:join(["releases", RelNameStr ++ "-" ++ Version ++ ".tar.gz"])),
    ZipFiles = filelib:wildcard(filename:join(["releases", RelNameStr ++ "-*" ++ Version ++ "*.zip"])),
    ?INFO("unzip ~p", [ZipFiles]),
    [begin
        TmdTarD="/tmp/emqx_untar_" ++ integer_to_list(erlang:system_time()),
        ok = filelib:ensure_dir(filename:join([TmdTarD, "dummy"])),
        {ok, _} = file:copy(Zip, filename:join([TmdTarD, "emqx.zip"])),
        ok = file:set_cwd(filename:join([TmdTarD])),
        {ok, _FileList} = zip:unzip("emqx.zip"),
        ok = file:set_cwd(filename:join([TmdTarD, "emqx"])),
        ok = erl_tar:create(GzFile, filelib:wildcard("*"), [compressed])
     end || Zip <- ZipFiles],
    file:set_cwd(Cwd).

first_value(_Fun, []) -> no_value;
first_value(Fun, [Value | Rest]) ->
    case Fun(Value) of
        false ->
            first_value(Fun, Rest);
        true ->
            {ok, Value}
    end.

parse_version(V) when is_list(V) ->
    hd(string:tokens(V,"/")).

check_and_install(TargetNode, Vsn) ->
    %% Backup the sys.config, this will be used when we check and install release
    %% NOTE: We cannot backup the old sys.config directly, because the
    %% configs for plugins are only in app-envs, not in the old sys.config
    Configs0 =
        [{AppName, rpc:call(TargetNode, application, get_all_env, [AppName], ?TIMEOUT)}
         || {AppName, _, _} <- rpc:call(TargetNode, application, which_applications, [], ?TIMEOUT)],
    Configs1 = [{AppName, Conf} || {AppName, Conf} <- Configs0, Conf =/= []],
    ok = file:write_file(filename:join(["releases", Vsn, "sys.config"]), io_lib:format("~p.", [Configs1])),

    %% check and install release
    case rpc:call(TargetNode, release_handler,
                  check_install_release, [Vsn], ?TIMEOUT) of
        {ok, _OtherVsn, _Desc} ->
            ok;
        {error, Reason} ->
            ?INFO("ERROR: release_handler:check_install_release failed: ~p.",[Reason]),
            erlang:halt(3)
    end,
    case rpc:call(TargetNode, release_handler, install_release,
                  [Vsn, [{update_paths, true}]], ?TIMEOUT) of
        {ok, _, _} ->
            ?INFO("Installed Release: ~s.", [Vsn]),
            ok;
        {error, {no_such_release, Vsn}} ->
            VerList =
                iolist_to_binary(
                    [io_lib:format("* ~s\t~s~n",[V,S]) ||  {V,S} <- which_releases(TargetNode)]),
            ?INFO("Installed versions:~n~s", [VerList]),
            ?INFO("ERROR: Unable to revert to '~s' - not installed.", [Vsn]),
            erlang:halt(2);
        %% as described in http://erlang.org/doc/man/appup.html, when performing a relup
        %% with soft purge:
        %%      If the value is soft_purge, release_handler:install_release/1
        %%      returns {error,{old_processes,Mod}}
        {error, {old_processes, Mod}} ->
            ?INFO("ERROR: unable to install '~s' - old processes still running code from module ~p",
                [Vsn, Mod]),
            erlang:halt(3);
        {error, Reason1} ->
            ?INFO("ERROR: release_handler:install_release failed: ~p",[Reason1]),
            erlang:halt(4)
    end.

maybe_permafy(TargetNode, RelName, Vsn, Opts) ->
    case proplists:get_value(permanent, Opts, true) of
        true ->
            permafy(TargetNode, RelName, Vsn);
        false -> ok
    end.

permafy(TargetNode, RelName, Vsn) ->
    RelNameStr = atom_to_list(RelName),
    ok = rpc:call(TargetNode, release_handler,
                  make_permanent, [Vsn], ?TIMEOUT),
    ?INFO("Made release permanent: ~p", [Vsn]),
    %% upgrade/downgrade the scripts by replacing them
<<<<<<< HEAD
    Scripts = [RelNameStr, RelNameStr ++ "_ctl",
               "common_defs.sh", "common_defs2.sh", "common_functions.sh",
               "nodetool", "install_upgrade.escript"],
=======
    Scripts = [RelNameStr, RelNameStr ++ "_ctl", "nodetool",
               "install_upgrade.escript"],
>>>>>>> ecbb28fe
    [{ok, _} = file:copy(filename:join(["bin", File++"-"++Vsn]),
                         filename:join(["bin", File]))
     || File <- Scripts],
    %% update the vars
    UpdatedVars = io_lib:format("REL_VSN=\"~s\"~nERTS_VSN=\"~s\"~n", [Vsn, erts_vsn()]),
    file:write_file(filename:absname(filename:join(["releases", "emqx_vars"])), UpdatedVars, [append]).

remove_release(TargetNode, Vsn) ->
    case rpc:call(TargetNode, release_handler, remove_release, [Vsn], ?TIMEOUT) of
        ok ->
            ?INFO("Uninstalled Release: ~s", [Vsn]),
            ok;
        {error, Reason} ->
            ?INFO("ERROR: release_handler:remove_release failed: ~p", [Reason]),
            erlang:halt(3)
    end.

which_releases(TargetNode) ->
    R = rpc:call(TargetNode, release_handler, which_releases, [], ?TIMEOUT),
    [ {V, S} ||  {_,V,_, S} <- R ].

%% the running release version is either the only one marked `current´
%% or, if none exists, the one marked `permanent`
current_release_version(TargetNode) ->
    R = rpc:call(TargetNode, release_handler, which_releases,
                [], ?TIMEOUT),
    Versions = [ {S, V} ||  {_,V,_, S} <- R ],
    %% current version takes priority over the permanent
    proplists:get_value(current, Versions,
        proplists:get_value(permanent, Versions)).

print_existing_versions(TargetNode) ->
    VerList = iolist_to_binary([
            io_lib:format("* ~s\t~s~n",[V,S])
            ||  {V,S} <- which_releases(TargetNode) ]),
    ?INFO("Installed versions:~n~s", [VerList]).

start_distribution(TargetNode, NameTypeArg, Cookie) ->
    MyNode = make_script_node(TargetNode),
    {ok, _Pid} = net_kernel:start([MyNode, get_name_type(NameTypeArg)]),
    erlang:set_cookie(node(), Cookie),
    case {net_kernel:connect_node(TargetNode),
          net_adm:ping(TargetNode)} of
        {true, pong} ->
            ok;
        {_, pang} ->
            ?INFO("Node ~p not responding to pings.", [TargetNode]),
            erlang:halt(1)
    end,
    {ok, Cwd} = file:get_cwd(),
    ok = rpc:call(TargetNode, file, set_cwd, [Cwd], ?TIMEOUT),
    TargetNode.

make_script_node(Node) ->
    [Name, Host] = string:tokens(atom_to_list(Node), "@"),
    list_to_atom(lists:concat([Name, "_upgrader_", os:getpid(), "@", Host])).

%% get name type from arg
get_name_type(NameTypeArg) ->
	case NameTypeArg of
		"-sname" ->
			shortnames;
		_ ->
			longnames
	end.

erts_vsn() ->
    {ok, Str} = file:read_file(filename:join(["releases", "start_erl.data"])),
    [ErtsVsn, _] = string:tokens(binary_to_list(Str), " "),
    ErtsVsn.<|MERGE_RESOLUTION|>--- conflicted
+++ resolved
@@ -304,14 +304,9 @@
                   make_permanent, [Vsn], ?TIMEOUT),
     ?INFO("Made release permanent: ~p", [Vsn]),
     %% upgrade/downgrade the scripts by replacing them
-<<<<<<< HEAD
     Scripts = [RelNameStr, RelNameStr ++ "_ctl",
                "common_defs.sh", "common_defs2.sh", "common_functions.sh",
                "nodetool", "install_upgrade.escript"],
-=======
-    Scripts = [RelNameStr, RelNameStr ++ "_ctl", "nodetool",
-               "install_upgrade.escript"],
->>>>>>> ecbb28fe
     [{ok, _} = file:copy(filename:join(["bin", File++"-"++Vsn]),
                          filename:join(["bin", File]))
      || File <- Scripts],
