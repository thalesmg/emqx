{application, emqx_ee_connector, [
    {description, "EMQX Enterprise connectors"},
    {vsn, "0.1.7"},
    {registered, []},
    {applications, [
        kernel,
        stdlib,
        hstreamdb_erl,
        influxdb,
        tdengine,
        wolff,
        brod,
        clickhouse,
        erlcloud,
<<<<<<< HEAD
        ecql
=======
        rocketmq
>>>>>>> ddffba03
    ]},
    {env, []},
    {modules, []},

    {links, []}
]}.<|MERGE_RESOLUTION|>--- conflicted
+++ resolved
@@ -12,11 +12,8 @@
         brod,
         clickhouse,
         erlcloud,
-<<<<<<< HEAD
+        rocketmq,
         ecql
-=======
-        rocketmq
->>>>>>> ddffba03
     ]},
     {env, []},
     {modules, []},
