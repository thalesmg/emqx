defmodule EMQXUmbrella.MixProject do
  use Mix.Project

  @moduledoc """

  The purpose of this file is to configure the release of EMQX under
  Mix.  Since EMQX uses its own configuration conventions and startup
  procedures, one cannot simply use `iex -S mix`.  Instead, it's
  recommended to build and use the release.

  ## Profiles

  To control the profile and edition to build, we case split on the
  MIX_ENV value.

  The following profiles are valid:

    * `emqx-enterprise`
    * `emqx-enterprise-pkg`
    * `dev` -> same as `emqx-enterprise`, for convenience

  ## Release Environment Variables

  The release build is controlled by a few environment variables.

    * `ELIXIR_MAKE_TAR` - If set to `yes`, will produce a `.tar.gz`
      tarball along with the release.
  """

  # TODO: remove once we switch to the new mix build
  def new_mix_build?() do
    System.get_env("NEW_MIX_BUILD") == "1"
  end

  def project() do
    profile_info = check_profile!()
    version = pkg_vsn()

    if new_mix_build?() do
      [
        apps_path: "apps",
        erlc_options: erlc_options(version),
        version: version,
        deps: deps(profile_info, version),
        releases: releases(),
        aliases: aliases()
      ]
    else
      # TODO: this check and clause will be removed when we switch to using mix as the
      # manager for all umbrella apps.
      [
        app: :emqx_mix,
        erlc_options: erlc_options(version),
        version: version,
        deps: deps(profile_info, version),
        releases: releases(),
        aliases: aliases()
      ]
    end
  end

  @doc """
  Please try to add dependencies that used by a single umbrella application in the
  application's own `mix.exs` file, if possible.  If it's shared by more than one
  application, or if the dependency requires an `override: true` option, add a new clause
  to `common_dep/1` so that we centralize versions in this root `mix.exs` file as much as
  possible.

  Here, transitive dependencies from our app dependencies should be placed when there's a
  need to override them.  For example, since `jsone` is a dependency to `rocketmq` and to
  `erlavro`, which are both dependencies and not umbrella apps, we need to add the
  override here.  Also, there are cases where adding `override: true` to the umbrella
  application dependency simply won't satisfy mix.  In such cases, it's fine to add it
  here.
  """
  def deps(profile_info, version) do
    # we need several overrides here because dependencies specify
    # other exact versions, and not ranges.

    if new_mix_build?() do
      new_deps()
    else
      old_deps(profile_info, version)
    end
  end

  def new_deps() do
    common_deps() ++
      quicer_dep() ++
      jq_dep() ++
      extra_release_apps() ++
      overridden_deps()
  end

  ## TODO: this should be removed once we migrate the release build to mix
  defp old_deps(profile_info, version) do
    rebar3_umbrella_apps = emqx_apps(profile_info, version) ++ data_integration_deps()

    common_deps() ++
      extra_release_apps() ++
      overridden_deps() ++
      jq_dep() ++
      quicer_dep() ++ rebar3_umbrella_apps
  end

  def overridden_deps() do
    [
      common_dep(:lc),
      # in conflict between typerefl and emqx_utils
      {:erlang_qq, github: "k32/erlang_qq", tag: "1.0.0", override: true},
      common_dep(:typerefl),
      common_dep(:ehttpc),
      common_dep(:gproc),
      common_dep(:jiffy),
      common_dep(:cowboy),
      common_dep(:esockd),
      common_dep(:rocksdb),
      common_dep(:ekka),
      common_dep(:gen_rpc),
      common_dep(:grpc),
      common_dep(:minirest),
      common_dep(:ecpool),
      common_dep(:replayq),
      # maybe forbid to fetch quicer
      common_dep(:emqtt),
      common_dep(:rulesql),
      common_dep(:telemetry),
      # in conflict by emqtt and hocon
      common_dep(:getopt),
      common_dep(:snabbkaffe),
      common_dep(:hocon),
      common_dep(:emqx_http_lib),
      common_dep(:jose),
      # in conflict by ehttpc and emqtt
      common_dep(:gun),
      # in conflict by emqx_connector and system_monitor
      common_dep(:epgsql),
      # in conflict by emqx and observer_cli
      {:recon, github: "ferd/recon", tag: "2.5.6", override: true},
      common_dep(:jsx),
      # in conflict by erlavro and rocketmq
      common_dep(:jsone),
      # dependencies of dependencies; we choose specific refs to match
      # what rebar3 chooses.
      # in conflict by gun and emqtt
      common_dep(:cowlib),
      # in conflict by cowboy_swagger and cowboy
      common_dep(:ranch),
      # in conflict by grpc and eetcd
      common_dep(:gpb),
      common_dep(:hackney),
      # set by hackney (dependency)
      {:ssl_verify_fun, "1.1.7", override: true},
      common_dep(:bcrypt),
      common_dep(:uuid),
      {:quickrand, github: "okeuday/quickrand", tag: "v2.0.6", override: true},
      common_dep(:ra),
      {:mimerl, "1.2.0", override: true},
      common_dep(:sasl_auth),
      # avlizer currently uses older :erlavro version
      common_dep(:erlavro),
      # in conflict by erlavro
      common_dep(:snappyer),
      common_dep(:crc32cer),
<<<<<<< HEAD
      # transitive dependency of pulsar-client-erl, and direct dep in s3tables bridge
      common_dep(:murmerl3),
=======
>>>>>>> e27eca5f
      common_dep(:unicode_util_compat)
    ]
  end

  def extra_release_apps() do
    [
      common_dep(:redbug),
      common_dep(:observer_cli),
      common_dep(:system_monitor)
    ]
  end

  def common_dep(dep_name, overrides) do
    case common_dep(dep_name) do
      {^dep_name, opts} ->
        {dep_name, Keyword.merge(opts, overrides)}

      {^dep_name, tag, opts} when is_binary(tag) ->
        {dep_name, tag, Keyword.merge(opts, overrides)}
    end
  end

  def common_dep(:ekka), do: {:ekka, github: "emqx/ekka", tag: "0.22.1", override: true}
  def common_dep(:esockd), do: {:esockd, github: "emqx/esockd", tag: "5.14.0", override: true}
  def common_dep(:gproc), do: {:gproc, github: "emqx/gproc", tag: "0.9.0.1", override: true}
  def common_dep(:hocon), do: {:hocon, github: "emqx/hocon", tag: "0.45.3", override: true}
  def common_dep(:lc), do: {:lc, github: "emqx/lc", tag: "0.3.4", override: true}
  # in conflict by ehttpc and emqtt
  def common_dep(:gun), do: {:gun, "2.1.0", override: true}
  # in conflict by cowboy_swagger and cowboy
  def common_dep(:ranch), do: {:ranch, github: "emqx/ranch", tag: "1.8.1-emqx-1", override: true}

  def common_dep(:ehttpc),
    do: {:ehttpc, github: "emqx/ehttpc", tag: "0.7.1", override: true}

  def common_dep(:jiffy), do: {:jiffy, "1.1.2", override: true}

  def common_dep(:grpc),
    do:
      {:grpc,
       github: "emqx/grpc-erl", tag: "0.7.2", override: true, system_env: emqx_app_system_env()}

  def common_dep(:cowboy),
    do: {:cowboy, github: "emqx/cowboy", tag: "2.13.0-emqx-1", override: true}

  def common_dep(:hackney),
    do: {:hackney, github: "emqx/hackney", tag: "1.18.1-1", override: true}

  def common_dep(:jsone), do: {:jsone, github: "emqx/jsone", tag: "1.7.1", override: true}
  def common_dep(:ecpool), do: {:ecpool, github: "emqx/ecpool", tag: "0.6.1", override: true}
  def common_dep(:replayq), do: {:replayq, github: "emqx/replayq", tag: "0.4.1", override: true}
  def common_dep(:jsx), do: {:jsx, github: "talentdeficit/jsx", tag: "v3.1.0", override: true}
  # in conflict by emqtt and hocon
  def common_dep(:getopt), do: {:getopt, "1.0.2", override: true}
  def common_dep(:telemetry), do: {:telemetry, "1.3.0", override: true}
  # in conflict by grpc and eetcd
  def common_dep(:gpb), do: {:gpb, "4.21.1", override: true, runtime: false}
  def common_dep(:ra), do: {:ra, github: "emqx/ra", tag: "v2.15.2-emqx-3", override: true}

  # in conflict by emqx_connector and system_monitor
  def common_dep(:epgsql), do: {:epgsql, github: "emqx/epgsql", tag: "4.7.1.4", override: true}
  def common_dep(:sasl_auth), do: {:sasl_auth, "2.3.3", override: true}
  def common_dep(:gen_rpc), do: {:gen_rpc, github: "emqx/gen_rpc", tag: "3.4.3", override: true}

  def common_dep(:system_monitor),
    do: {:system_monitor, github: "ieQu1/system_monitor", tag: "3.0.6"}

  def common_dep(:uuid), do: {:uuid, github: "okeuday/uuid", tag: "v2.0.6", override: true}
  def common_dep(:redbug), do: {:redbug, github: "emqx/redbug", tag: "2.0.10"}
  def common_dep(:observer_cli), do: {:observer_cli, "1.8.2"}

  def common_dep(:jose),
    do: {:jose, github: "potatosalad/erlang-jose", tag: "1.11.2", override: true}

  def common_dep(:rulesql), do: {:rulesql, github: "emqx/rulesql", tag: "0.2.1"}

  def common_dep(:bcrypt),
    do: {:bcrypt, github: "emqx/erlang-bcrypt", tag: "0.6.3", override: true}

  def common_dep(:minirest),
    do: {:minirest, github: "emqx/minirest", tag: "1.4.7", override: true}

  # maybe forbid to fetch quicer
  def common_dep(:emqtt),
    do:
      {:emqtt,
       github: "emqx/emqtt", tag: "1.14.4", override: true, system_env: maybe_no_quic_env()}

  def common_dep(:typerefl),
    do: {:typerefl, github: "ieQu1/typerefl", tag: "0.9.6", override: true}

  def common_dep(:rocksdb),
    do: {:rocksdb, github: "emqx/erlang-rocksdb", tag: "1.8.0-emqx-8", override: true}

  def common_dep(:emqx_http_lib),
    do: {:emqx_http_lib, github: "emqx/emqx_http_lib", tag: "0.5.3", override: true}

  def common_dep(:cowlib),
    do: {:cowlib, "2.14.0", override: true}

  def common_dep(:snabbkaffe),
    do: {
      :snabbkaffe,
      ## without this, snabbkaffe is compiled with `-define(snk_kind, '$kind')`, which
      ## will basically make events in tests never match any predicates.
      github: "kafka4beam/snabbkaffe",
      tag: "1.0.10",
      override: true,
      system_env: emqx_app_system_env()
    }

  def common_dep(:ots_erl),
    do: {:ots_erl, github: "emqx/ots_erl", tag: "0.2.3", override: true}

  def common_dep(:influxdb),
    do: {:influxdb, github: "emqx/influxdb-client-erl", tag: "1.1.13", override: true}

  def common_dep(:wolff), do: {:wolff, "4.0.9"}
  def common_dep(:brod_gssapi), do: {:brod_gssapi, "0.1.3"}

  def common_dep(:kafka_protocol),
    do: {:kafka_protocol, "4.2.3", override: true}

  def common_dep(:brod), do: {:brod, "4.3.1"}
  ## TODO: remove `mix.exs` from `wolff` and remove this override
  ## TODO: remove `mix.exs` from `pulsar` and remove this override
  def common_dep(:snappyer), do: {:snappyer, "1.2.10", override: true}
  def common_dep(:crc32cer), do: {:crc32cer, "0.1.12", override: true}
  def common_dep(:jesse), do: {:jesse, github: "emqx/jesse", tag: "1.8.1.1"}

  def common_dep(:erlavro),
    do: {:erlavro, github: "emqx/erlavro", tag: "2.10.2-emqx-3", override: true}

  def common_dep(:erlcloud), do: {:erlcloud, github: "emqx/erlcloud", tag: "3.7.0.4"}

  # transitive dependency of pulsar-client-erl, and direct dep in s3tables bridge
  def common_dep(:murmerl3),
    do: {:murmerl3, github: "emqx/murmerl3", tag: "0.1.0-emqx.1", override: true}

  def common_dep(:brod_oauth),
    do: {:brod_oauth, "0.1.1"}

  def common_dep(:unicode_util_compat),
    do: {:unicode_util_compat, "0.7.1", override: true}

  def common_dep(:unicode_util_compat),
    do: {:unicode_util_compat, "0.7.1", override: true}

  ###############################################################################################
  # BEGIN DEPRECATED FOR MIX BLOCK
  # These should be removed once we fully migrate to mix
  ###############################################################################################

  defp emqx_apps(profile_info, version) do
    apps = umbrella_apps(profile_info) ++ enterprise_apps(profile_info)
    set_emqx_app_system_env(apps, version)
  end

  defp umbrella_apps(%{release_type: release_type}) do
    enterprise_apps = enterprise_umbrella_apps(release_type)
    excluded_apps = excluded_apps(release_type)

    "apps/*"
    |> Path.wildcard()
    |> Enum.map(fn path ->
      app =
        path
        |> Path.basename()
        |> String.to_atom()

      {app, path: path, manager: :rebar3, override: true}
    end)
    |> Enum.reject(fn dep_spec ->
      dep_spec
      |> elem(0)
      |> then(&MapSet.member?(enterprise_apps, &1))
    end)
    |> Enum.reject(fn {app, _} -> app == :emqx_mix_utils end)
    |> Enum.reject(fn {app, _} -> app in excluded_apps end)
  end

  defp enterprise_apps(_profile_info = %{release_type: release_type, edition_type: :enterprise}) do
    Enum.map(enterprise_umbrella_apps(release_type), fn app_name ->
      path = "apps/#{app_name}"
      {app_name, path: path, manager: :rebar3, override: true}
    end)
  end

  defp enterprise_apps(_profile_info) do
    []
  end

  # need to remove those when listing `/apps/`...
  defp enterprise_umbrella_apps(:standard) do
    MapSet.new([
      :emqx_connector_aggregator,
      :emqx_bridge_kafka,
      :emqx_bridge_confluent,
      :emqx_bridge_gcp_pubsub,
      :emqx_bridge_cassandra,
      :emqx_bridge_opents,
      :emqx_bridge_dynamo,
      :emqx_bridge_es,
      :emqx_bridge_greptimedb,
      :emqx_bridge_hstreamdb,
      :emqx_bridge_influxdb,
      :emqx_bridge_iotdb,
      :emqx_bridge_matrix,
      :emqx_bridge_mongodb,
      :emqx_bridge_mysql,
      :emqx_bridge_pgsql,
      :emqx_bridge_redis,
      :emqx_bridge_rocketmq,
      :emqx_bridge_tdengine,
      :emqx_bridge_timescale,
      :emqx_bridge_sqlserver,
      :emqx_bridge_pulsar,
      :emqx_oracle,
      :emqx_bridge_oracle,
      :emqx_bridge_rabbitmq,
      :emqx_bridge_clickhouse,
      :emqx_ft,
      :emqx_license,
      :emqx_opentelemetry,
      :emqx_s3,
      :emqx_bridge_s3,
      :emqx_bridge_azure_blob_storage,
      :emqx_bridge_couchbase,
      :emqx_bridge_snowflake,
      :emqx_bridge_disk_log,
      :emqx_schema_registry,
      :emqx_schema_validation,
      :emqx_message_transformation,
      :emqx_ai_completion,
      :emqx_enterprise,
      :emqx_bridge_kinesis,
      :emqx_bridge_azure_event_hub,
      :emqx_gcp_device,
      :emqx_dashboard_rbac,
      :emqx_dashboard_sso,
      :emqx_audit,
      :emqx_mt,
      :emqx_gateway_gbt32960,
      :emqx_gateway_ocpp,
      :emqx_gateway_jt808,
      :emqx_gateway_nats,
      :emqx_bridge_syskeeper,
      :emqx_ds_shared_sub,
      :emqx_cluster_link,
      :emqx_ds_builtin_raft,
      :emqx_auth_kerberos,
      :emqx_bridge_datalayers,
      :emqx_bridge_tablestore,
      :emqx_auth_cinfo
    ])
  end

  defp data_integration_deps() do
    [
      {:hstreamdb_erl, github: "hstreamdb/hstreamdb_erl", tag: "0.5.27+v0.18.1"},
      common_dep(:influxdb),
      common_dep(:wolff),
      common_dep(:kafka_protocol),
      common_dep(:brod_gssapi),
      common_dep(:brod),
      common_dep(:snappyer),
      common_dep(:crc32cer),
      {:opentsdb, github: "emqx/opentsdb-client-erl", tag: "v0.5.1", override: true},
      {:greptimedb,
       github: "GreptimeTeam/greptimedb-ingester-erl", tag: "v0.1.8", override: true},
      {:amqp_client, "4.0.3", override: true}
    ]
  end

  defp set_emqx_app_system_env(apps, version) do
    system_env = emqx_app_system_env(version) ++ maybe_no_quic_env()

    Enum.map(
      apps,
      fn {app, opts} ->
        {app,
         Keyword.update(
           opts,
           :system_env,
           system_env,
           &Keyword.merge(&1, system_env)
         )}
      end
    )
  end

  def emqx_app_system_env(version) do
    erlc_options(version)
    |> dump_as_erl()
    |> then(&[{"ERL_COMPILER_OPTIONS", &1}])
  end

  def emqx_app_system_env() do
    k = {__MODULE__, :emqx_app_system_env}

    get_memoized(k, fn ->
      emqx_app_system_env(pkg_vsn())
    end)
  end

  ###############################################################################################
  # END DEPRECATED FOR MIX BLOCK
  ###############################################################################################

  defp erlc_options(version) do
    [
      :debug_info,
      {:compile_info, [{:emqx_vsn, String.to_charlist(version)}]},
      # TODO: remove
      {:d, :EMQX_RELEASE_EDITION, :ee},
      {:d, :EMQX_ELIXIR},
      {:d, :EMQX_FLAVOR, get_emqx_flavor()},
      {:d, :snk_kind, :msg}
    ] ++
      singleton(test_env?(), {:d, :TEST}) ++
      singleton(not enable_quicer?(), {:d, :BUILD_WITHOUT_QUIC}) ++
      singleton(store_state_in_ds?(), {:d, :STORE_STATE_IN_DS, true})
  end

  defp store_state_in_ds?() do
    "1" == System.get_env("STORE_STATE_IN_DS")
  end

  defp singleton(false, _value), do: []
  defp singleton(true, value), do: [value]

  def profile_info() do
    k = {__MODULE__, :profile_info}
    get_memoized(k, &check_profile!/0)
  end

  def pkg_vsn() do
    k = {__MODULE__, :pkg_vsn}
    get_memoized(k, &do_pkg_vsn/0)
  end

  def common_deps() do
    if test_env?() do
      [
        {:bbmustache, "1.10.0"},
        {:cth_readable, "1.5.1"},
        # TODO: {:proper, "1.5.0"}, when it's published to hex.pm
        {:proper, github: "proper-testing/proper", tag: "v1.5.0", override: true},
        {:meck, "0.9.2"}
      ]
    else
      []
    end
  end

  def extra_applications() do
    k = {__MODULE__, :extra_applications}

    get_memoized(k, fn ->
      if test_env?() do
        [:eunit, :common_test, :dialyzer, :mnesia]
      else
        []
      end
    end)
  end

  def erlc_paths() do
    k = {__MODULE__, :erlc_paths}

    get_memoized(k, fn ->
      if test_env?() do
        ["src", "test"]
      else
        ["src"]
      end
    end)
  end

  def erlc_options() do
    k = {__MODULE__, :erlc_options}

    get_memoized(k, fn ->
      version = pkg_vsn()
      erlc_options(version)
    end)
  end

  def test_env?() do
    k = {__MODULE__, :test_env?}

    get_memoized(k, fn ->
      env = to_string(Mix.env())
      System.get_env("TEST") == "1" || env =~ ~r/-test$/
    end)
  end

  defp set_test_env!(test_env?) do
    k = {__MODULE__, :test_env?}
    :persistent_term.put(k, test_env?)
  end

  defp get_memoized(k, compute_fn) do
    case :persistent_term.get(k, :undefined) do
      :undefined ->
        res = compute_fn.()
        :persistent_term.put(k, res)
        res

      res ->
        res
    end
  end

  def maybe_no_quic_env() do
    if not enable_quicer?() do
      [{"BUILD_WITHOUT_QUIC", "true"}]
    else
      []
    end
  end

  defp releases() do
    [
      emqx: fn ->
        %{
          release_type: release_type,
          package_type: package_type,
          edition_type: edition_type
        } = check_profile!()

        base_steps = [
          &merge_config/1,
          &make_docs/1,
          :assemble,
          &create_RELEASES/1,
          &copy_files(&1, release_type, package_type, edition_type),
          &copy_escript(&1, "nodetool"),
          &copy_escript(&1, "install_upgrade.escript")
        ]

        steps =
          if System.get_env("ELIXIR_MAKE_TAR") == "yes" do
            base_steps ++ [&prepare_tar_overlays/1, :tar]
          else
            base_steps
          end

        [
          applications: applications(release_type, edition_type),
          skip_mode_validation_for: [
            :lc,
            :emqx_mix,
            :emqx_machine,
            :emqx_gateway,
            :emqx_gateway_stomp,
            :emqx_gateway_mqttsn,
            :emqx_gateway_coap,
            :emqx_gateway_lwm2m,
            :emqx_gateway_exproto,
            :emqx_dashboard,
            :emqx_dashboard_sso,
            :emqx_audit,
            :emqx_mt,
            :emqx_resource,
            :emqx_connector,
            :emqx_exhook,
            :emqx_bridge,
            :emqx_bridge_mqtt,
            :emqx_modules,
            :emqx_management,
            :emqx_retainer,
            :emqx_prometheus,
            :emqx_rule_engine,
            :emqx_auto_subscribe,
            :emqx_slow_subs,
            :emqx_plugins,
            :emqx_ft,
            :emqx_s3,
            :emqx_opentelemetry,
            :emqx_durable_storage,
            :emqx_ds_builtin_local,
            :emqx_ds_builtin_raft,
            :rabbit_common,
            :emqx_eviction_agent,
            :emqx_node_rebalance
          ],
          steps: steps,
          strip_beams: false
        ]
      end
    ]
  end

  def applications(_release_type, _edition_type) do
    {:ok,
     [
       %{
         db_apps: db_apps,
         system_apps: system_apps,
         common_business_apps: common_business_apps,
         ee_business_apps: ee_business_apps
       }
     ]} = :file.consult("apps/emqx_machine/priv/reboot_lists.eterm")

    business_apps = common_business_apps ++ ee_business_apps

    system_apps =
      Enum.map(system_apps, fn app ->
        if is_atom(app), do: {app, :permanent}, else: app
      end)

    db_apps = Enum.map(db_apps, &{&1, :load})
    business_apps = Enum.map(business_apps, &{&1, :load})

    [system_apps, db_apps, [emqx_ctl: :permanent, emqx_machine: :permanent], business_apps]
    |> List.flatten()
  end

  defp excluded_apps(:standard) do
    %{
      mnesia_rocksdb: enable_rocksdb?(),
      quicer: enable_quicer?(),
      jq: enable_jq?(),
      observer: is_app?(:observer)
    }
    |> Enum.reject(&elem(&1, 1))
    |> Enum.map(&elem(&1, 0))
  end

  defp is_app?(name) do
    case Application.load(name) do
      :ok ->
        true

      {:error, {:already_loaded, _}} ->
        true

      _ ->
        false
    end
  end

  def check_profile!() do
    valid_envs = [
      :"emqx-enterprise",
      :"emqx-enterprise-test",
      :"emqx-enterprise-pkg"
    ]

    if Mix.env() == :dev do
      env_profile = System.get_env("PROFILE")

      if env_profile do
        # copy from PROFILE env var
        System.get_env("PROFILE")
        |> String.to_atom()
        |> Mix.env()
      else
        Mix.env(:"emqx-enterprise")
      end
    end

    if Mix.env() not in valid_envs do
      formatted_envs =
        valid_envs
        |> Enum.map(&"  * #{&1}")
        |> Enum.join("\n")

      Mix.raise("""
      Invalid env #{Mix.env()}.  Valid options are:
      #{formatted_envs}
      """)
    end

    mix_env = Mix.env()

    {
      release_type,
      package_type,
      edition_type
    } =
      case mix_env do
        :dev ->
          {:standard, :bin, :enterprise}

        :"emqx-enterprise" ->
          {:standard, :bin, :enterprise}

        :"emqx-enterprise-test" ->
          {:standard, :bin, :enterprise}

        :"emqx-enterprise-pkg" ->
          {:standard, :pkg, :enterprise}
      end

    test? = to_string(mix_env) =~ ~r/-test$/ || test_env?()

    normalize_env!(test?)

    # Mix.debug(true)

    if Mix.debug?() do
      Mix.shell().info([
        :blue,
        "mix_env: #{Mix.env()}",
        "; release type: #{release_type}",
        "; package type: #{package_type}",
        "; edition type: #{edition_type}",
        "; test env?: #{test?}"
      ])
    end

    test? = to_string(mix_env) =~ ~r/-test$/ || test_env?()

    normalize_env!(test?)

    # Mix.debug(true)

    if Mix.debug?() do
      Mix.shell().info([
        :blue,
        "mix_env: #{Mix.env()}",
        "; release type: #{release_type}",
        "; package type: #{package_type}",
        "; edition type: #{edition_type}",
        "; test env?: #{test?}"
      ])
    end

    %{
      release_type: release_type,
      package_type: package_type,
      edition_type: edition_type,
      test?: test?
    }
  end

  #############################################################################
  #  Custom Steps
  #############################################################################

  # Gathers i18n files and merge them before producing docs and schemas.
  defp merge_config(release) do
    {_, 0} = System.cmd("bash", ["-c", "./scripts/merge-config.escript"])
    release
  end

  defp make_docs(release) do
    profile = System.get_env("MIX_ENV")
    os_cmd("build", [profile, "docs"])
    release
  end

  defp copy_files(release, release_type, package_type, edition_type) do
    overwrite? = Keyword.get(release.options, :overwrite, false)

    bin = Path.join(release.path, "bin")
    etc = Path.join(release.path, "etc")
    log = Path.join(release.path, "log")
    plugins = Path.join(release.path, "plugins")

    Mix.Generator.create_directory(bin)
    Mix.Generator.create_directory(etc)
    Mix.Generator.create_directory(log)
    Mix.Generator.create_directory(plugins)
    Mix.Generator.create_directory(Path.join(etc, "certs"))

    Enum.each(
      ["mnesia", "configs", "patches", "scripts"],
      fn dir ->
        path = Path.join([release.path, "data", dir])
        Mix.Generator.create_directory(path)
      end
    )

    Mix.Generator.copy_file(
      "apps/emqx_auth/etc/acl.conf",
      Path.join(etc, "acl.conf"),
      force: overwrite?
    )

    # required by emqx_auth
    File.cp_r!(
      "apps/emqx/etc/certs",
      Path.join(etc, "certs")
    )

    File.cp_r!(
      "rel/config/examples",
      Path.join(etc, "examples"),
      force: overwrite?
    )

    # this is required by the produced escript / nodetool
    Mix.Generator.copy_file(
      Path.join(release.version_path, "start_clean.boot"),
      Path.join(bin, "no_dot_erlang.boot"),
      force: overwrite?
    )

    assigns = template_vars(release, release_type, package_type, edition_type)

    # This is generated by `scripts/merge-config.escript` or `make merge-config`
    # So, this should be run before the release.
    # TODO: run as a "compiler" step???
    render_template(
      "apps/emqx/etc/ssl_dist.conf",
      assigns,
      Path.join(etc, "ssl_dist.conf")
    )

    render_template(
      "apps/emqx_conf/etc/emqx.conf.all",
      assigns,
      Path.join(etc, "emqx.conf")
    )

    render_template(
      "apps/emqx_conf/etc/base.hocon",
      assigns,
      Path.join(etc, "base.hocon")
    )

    render_template(
      "rel/emqx_vars",
      assigns,
      Path.join([release.path, "releases", "emqx_vars"])
    )

    vm_args_template_path =
      case release_type do
        _ ->
          "apps/emqx/etc/vm.args.cloud"
      end

    render_template(
      vm_args_template_path,
      assigns,
      [
        Path.join(etc, "vm.args"),
        Path.join(release.version_path, "vm.args")
      ]
    )

    for name <- [
          "emqx",
          "emqx_ctl"
        ] do
      Mix.Generator.copy_file(
        "bin/#{name}",
        Path.join(bin, name),
        force: overwrite?
      )

      # Files with the version appended are expected by the release
      # upgrade script `install_upgrade.escript`
      Mix.Generator.copy_file(
        Path.join(bin, name),
        Path.join(bin, name <> "-#{release.version}"),
        force: overwrite?
      )
    end

    for base_name <- ["emqx", "emqx_ctl"],
        suffix <- ["", "-#{release.version}"] do
      name = base_name <> suffix
      File.chmod!(Path.join(bin, name), 0o755)
    end

    Mix.Generator.copy_file(
      "bin/node_dump",
      Path.join(bin, "node_dump"),
      force: overwrite?
    )

    File.chmod!(Path.join(bin, "node_dump"), 0o755)

    Mix.Generator.copy_file(
      "bin/emqx_cluster_rescue",
      Path.join(bin, "emqx_cluster_rescue"),
      force: overwrite?
    )

    File.chmod!(Path.join(bin, "emqx_cluster_rescue"), 0o755)

    Mix.Generator.copy_file(
      "bin/emqx_fw",
      Path.join(bin, "emqx_fw"),
      force: overwrite?
    )

    File.chmod!(Path.join(bin, "emqx_fw"), 0o755)

    render_template(
      "rel/BUILD_INFO",
      assigns,
      Path.join(release.version_path, "BUILD_INFO")
    )

    release
  end

  defp render_template(template, assigns, target) when is_binary(target) do
    render_template(template, assigns, [target])
  end

  defp render_template(template, assigns, tartgets) when is_list(tartgets) do
    rendered =
      File.read!(template)
      |> from_rebar_to_eex_template()
      |> EEx.eval_string(assigns)

    for target <- tartgets do
      File.write!(target, rendered)
    end
  end

  # needed by nodetool and by release_handler
  defp create_RELEASES(release) do
    apps =
      Enum.map(release.applications, fn {app_name, app_props} ->
        app_vsn = Keyword.fetch!(app_props, :vsn)

        app_path =
          "./lib"
          |> Path.join("#{app_name}-#{app_vsn}")
          |> to_charlist()

        {app_name, app_vsn, app_path}
      end)

    release_entry = [
      {
        :release,
        to_charlist(release.name),
        to_charlist(release.version),
        release.erts_version,
        apps,
        :permanent
      }
    ]

    release.path
    |> Path.join("releases")
    |> Path.join("RELEASES")
    |> File.open!([:write, :utf8], fn handle ->
      IO.puts(handle, "%% coding: utf-8")
      :io.format(handle, ~c"~tp.~n", [release_entry])
    end)

    release
  end

  defp copy_escript(release, escript_name) do
    [shebang, rest] =
      "bin/#{escript_name}"
      |> File.read!()
      |> String.split("\n", parts: 2)

    # the elixir version of escript + start.boot required the boot_var
    # RELEASE_LIB to be defined.
    # enable-feature is not required when 1.6.x
    boot_var = "%%!-boot_var RELEASE_LIB $RUNNER_ROOT_DIR/lib -enable-feature maybe_expr"

    # Files with the version appended are expected by the release
    # upgrade script `install_upgrade.escript`
    Enum.each(
      [escript_name, escript_name <> "-" <> release.version],
      fn name ->
        path = Path.join([release.path, "bin", name])
        File.write!(path, [shebang, "\n", boot_var, "\n", rest])
      end
    )

    release
  end

  # The `:tar` built-in step in Mix Release does not currently add the
  # `etc` directory into the resulting tarball.  The workaround is to
  # add those to the `:overlays` key before running `:tar`.
  # See: https://hexdocs.pm/mix/1.13.4/Mix.Release.html#__struct__/0
  defp prepare_tar_overlays(release) do
    Map.update!(
      release,
      :overlays,
      &[
        "etc",
        "data",
        "plugins",
        "bin/node_dump"
        | &1
      ]
    )
  end

  #############################################################################
  #  Helper functions
  #############################################################################

  defp template_vars(release, release_type, :bin = _package_type, edition_type) do
    [
      emqx_default_erlang_cookie: default_cookie(),
      emqx_configuration_doc: emqx_configuration_doc(edition_type, :root),
      emqx_configuration_doc_log: emqx_configuration_doc(edition_type, :log),
      platform_data_dir: "data",
      platform_etc_dir: "etc",
      platform_plugins_dir: "plugins",
      runner_bin_dir: "$RUNNER_ROOT_DIR/bin",
      emqx_etc_dir: "$RUNNER_ROOT_DIR/etc",
      runner_lib_dir: "$RUNNER_ROOT_DIR/lib",
      runner_log_dir: "$RUNNER_ROOT_DIR/log",
      runner_user: "",
      release_version: release.version,
      erts_vsn: release.erts_version,
      # FIXME: this is empty in `make emqx` ???
      erl_opts: "",
      emqx_description: emqx_description(release_type, edition_type),
      emqx_schema_mod: emqx_schema_mod(edition_type),
      is_elixir: "yes",
      is_enterprise: if(edition_type == :enterprise, do: "yes", else: "no")
    ] ++ build_info()
  end

  defp template_vars(release, release_type, :pkg = _package_type, edition_type) do
    [
      emqx_default_erlang_cookie: default_cookie(),
      emqx_configuration_doc: emqx_configuration_doc(edition_type, :root),
      emqx_configuration_doc_log: emqx_configuration_doc(edition_type, :log),
      platform_data_dir: "/var/lib/emqx",
      platform_etc_dir: "/etc/emqx",
      platform_plugins_dir: "/var/lib/emqx/plugins",
      runner_bin_dir: "/usr/bin",
      emqx_etc_dir: "/etc/emqx",
      runner_lib_dir: "$RUNNER_ROOT_DIR/lib",
      runner_log_dir: "/var/log/emqx",
      runner_user: "emqx",
      release_version: release.version,
      erts_vsn: release.erts_version,
      # FIXME: this is empty in `make emqx` ???
      erl_opts: "",
      emqx_description: emqx_description(release_type, edition_type),
      emqx_schema_mod: emqx_schema_mod(edition_type),
      is_elixir: "yes",
      is_enterprise: if(edition_type == :enterprise, do: "yes", else: "no")
    ] ++ build_info()
  end

  defp default_cookie() do
    "emqx50elixir"
  end

  defp emqx_description(release_type, edition_type) do
    case {release_type, edition_type} do
      {_, :enterprise} ->
        case get_emqx_flavor() do
          :official ->
            "EMQX Enterprise"

          flavor ->
            "EMQX Enterprise(#{flavor})"
        end
    end
  end

  defp emqx_configuration_doc(:enterprise, :root),
    do: "https://docs.emqx.com/en/enterprise/latest/configuration/configuration.html"

  defp emqx_configuration_doc(:enterprise, :log),
    do: "https://docs.emqx.com/en/enterprise/latest/configuration/logs.html"

  defp emqx_schema_mod(:enterprise), do: :emqx_enterprise_schema

  def jq_dep() do
    if enable_jq?(),
      do: [{:jq, github: "emqx/jq", tag: "v0.3.12", override: true}],
      else: []
  end

  def quicer_dep() do
    if enable_quicer?(),
      # in conflict with emqx and emqtt
      do: [
        {:quicer, github: "emqx/quic", tag: "0.2.5", override: true}
      ],
      else: []
  end

  defp enable_jq?() do
    not Enum.any?([
      build_without_jq?()
    ])
  end

  def enable_quicer?() do
    "1" == System.get_env("BUILD_WITH_QUIC") or
      not build_without_quic?()
  end

  def get_emqx_flavor() do
    case System.get_env("EMQX_FLAVOR") do
      nil -> :official
      "" -> :official
      flavor -> String.to_atom(flavor)
    end
  end

  defp enable_rocksdb?() do
    not Enum.any?([
      raspbian?(),
      build_without_rocksdb?()
    ])
  end

  defp do_pkg_vsn() do
    %{edition_type: edition_type} = check_profile!()
    basedir = Path.dirname(__ENV__.file)
    script = Path.join(basedir, "pkg-vsn.sh")
    os_cmd(script, [Atom.to_string(edition_type)])
  end

  defp os_cmd(script, args) do
    {str, 0} = System.cmd("bash", [script | args])
    String.trim(str)
  end

  defp raspbian?() do
    os_cmd("./scripts/get-distro.sh", []) =~ "raspbian"
  end

  defp build_without_jq?() do
    opt = System.get_env("BUILD_WITHOUT_JQ", "false")

    String.downcase(opt) != "false"
  end

  def build_without_quic?() do
    opt = System.get_env("BUILD_WITHOUT_QUIC", "false")

    String.downcase(opt) != "false"
  end

  defp build_without_rocksdb?() do
    opt = System.get_env("BUILD_WITHOUT_ROCKSDB", "false")

    String.downcase(opt) != "false"
  end

  defp from_rebar_to_eex_template(str) do
    # we must not consider surrounding space in the template var name
    # because some help strings contain informative variables that
    # should not be interpolated, and those have no spaces.
    Regex.replace(
      ~r/\{\{ ([a-zA-Z0-9_]+) \}\}/,
      str,
      "<%= \\g{1} %>"
    )
  end

  defp build_info() do
    [
      build_info_arch: to_string(:erlang.system_info(:system_architecture)),
      build_info_wordsize: wordsize(),
      build_info_os: os_cmd("./scripts/get-distro.sh", []),
      build_info_erlang: otp_release(),
      build_info_elixir: System.version(),
      build_info_relform: System.get_env("EMQX_REL_FORM", "tgz")
    ]
  end

  # https://github.com/erlang/rebar3/blob/e3108ac187b88fff01eca6001a856283a3e0ec87/src/rebar_utils.erl#L142
  defp wordsize() do
    size =
      try do
        :erlang.system_info({:wordsize, :external})
      rescue
        ErlangError ->
          :erlang.system_info(:wordsize)
      end

    to_string(8 * size)
  end

  defp normalize_env!(test_env?) do
    env =
      case Mix.env() do
        :dev ->
          :"emqx-enterprise"

        env ->
          env
      end

    if test_env? do
      ensure_test_mix_env!()
    end

    Mix.env(env)
  end

  # As from Erlang/OTP 17, the OTP release number corresponds to the
  # major OTP version number. No erlang:system_info() argument gives
  # the exact OTP version.
  # https://www.erlang.org/doc/man/erlang.html#system_info_otp_release
  # https://github.com/erlang/rebar3/blob/e3108ac187b88fff01eca6001a856283a3e0ec87/src/rebar_utils.erl#L572-L577
  def otp_release() do
    major_version = System.otp_release()
    root_dir = to_string(:code.root_dir())

    [root_dir, "releases", major_version, "OTP_VERSION"]
    |> Path.join()
    |> File.read()
    |> case do
      {:error, _} ->
        major_version

      {:ok, version} ->
        version
        |> String.trim()
        |> String.split("**")
        |> List.first()
    end
  end

  defp dump_as_erl(term) do
    term
    |> then(&:io_lib.format("~0p", [&1]))
    |> :erlang.iolist_to_binary()
  end

  defp aliases() do
    [
      ct: &do_ct/1,
      cover: &do_cover/1,
      eunit: &do_eunit/1,
      proper: &do_proper/1,
      dialyzer: &do_dialyzer/1
    ]
  end

  defp do_ct(args) do
    IO.inspect(args)
    Mix.shell().info("testing")

    ensure_test_mix_env!()
    set_test_env!(true)

    Mix.Task.run("emqx.ct", args)
  end

  defp do_cover(args) do
    ensure_test_mix_env!()
    set_test_env!(true)
    Mix.Task.run("emqx.cover", args)
  end

  defp do_eunit(args) do
    ensure_test_mix_env!()
    set_test_env!(true)
    Mix.Task.run("emqx.eunit", args)
  end

  defp do_proper(args) do
    ensure_test_mix_env!()
    set_test_env!(true)
    Mix.Task.run("emqx.proper", args)
  end

  defp do_dialyzer(args) do
    Mix.Task.run("emqx.dialyzer", args)
  end

  defp ensure_test_mix_env!() do
    Mix.env()
    |> to_string()
    |> then(fn env ->
      if String.ends_with?(env, "-test") do
        env
      else
        env <> "-test"
      end
    end)
    |> String.to_atom()
    |> Mix.env()
  end
end<|MERGE_RESOLUTION|>--- conflicted
+++ resolved
@@ -162,11 +162,8 @@
       # in conflict by erlavro
       common_dep(:snappyer),
       common_dep(:crc32cer),
-<<<<<<< HEAD
       # transitive dependency of pulsar-client-erl, and direct dep in s3tables bridge
       common_dep(:murmerl3),
-=======
->>>>>>> e27eca5f
       common_dep(:unicode_util_compat)
     ]
   end
@@ -308,9 +305,6 @@
 
   def common_dep(:brod_oauth),
     do: {:brod_oauth, "0.1.1"}
-
-  def common_dep(:unicode_util_compat),
-    do: {:unicode_util_compat, "0.7.1", override: true}
 
   def common_dep(:unicode_util_compat),
     do: {:unicode_util_compat, "0.7.1", override: true}
