--- conflicted
+++ resolved
@@ -54,13 +54,8 @@
       {:jiffy, github: "emqx/jiffy", tag: "1.0.5", override: true},
       {:cowboy, github: "emqx/cowboy", tag: "2.9.0", override: true},
       {:esockd, github: "emqx/esockd", tag: "5.9.1", override: true},
-<<<<<<< HEAD
-      {:mria, github: "thalesmg/mria", tag: "0.2.2-tmg2", override: true},
-      {:ekka, github: "thalesmg/ekka", tag: "0.12.2-tmg5", override: true},
-=======
       {:mria, github: "emqx/mria", tag: "0.2.2", override: true},
       {:ekka, github: "emqx/ekka", tag: "0.12.3", override: true},
->>>>>>> 8f202b6f
       {:gen_rpc, github: "emqx/gen_rpc", tag: "2.8.1", override: true},
       {:minirest, github: "emqx/minirest", tag: "1.2.12", override: true},
       {:ecpool, github: "emqx/ecpool", tag: "0.5.2"},
