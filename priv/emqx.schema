%%-*- mode: erlang -*-
%% EMQ X R4.0 config mapping

%%--------------------------------------------------------------------
%% Cluster
%%--------------------------------------------------------------------

%% @doc Cluster name
{mapping, "cluster.name", "ekka.cluster_name", [
  {default, emqxcl},
  {datatype, atom}
]}.

%% @doc Cluster discovery
{mapping, "cluster.discovery", "ekka.cluster_discovery", [
  {default, manual},
  {datatype, atom}
]}.

%% @doc Clean down node from the cluster
{mapping, "cluster.autoclean", "ekka.cluster_autoclean", [
  {datatype, {duration, ms}}
]}.

%% @doc Cluster autoheal
{mapping, "cluster.autoheal", "ekka.cluster_autoheal", [
  {datatype, flag},
  {default, off}
]}.

%%--------------------------------------------------------------------
%% Cluster by static node list

{mapping, "cluster.static.seeds", "ekka.cluster_discovery", [
  {datatype, string}
]}.

%%--------------------------------------------------------------------
%% Cluster by UDP Multicast

{mapping, "cluster.mcast.addr", "ekka.cluster_discovery", [
  {default, "239.192.0.1"},
  {datatype, string}
]}.

{mapping, "cluster.mcast.ports", "ekka.cluster_discovery", [
  {default, "4369"},
  {datatype, string}
]}.

{mapping, "cluster.mcast.iface", "ekka.cluster_discovery", [
  {datatype, string},
  {default, "0.0.0.0"}
]}.

{mapping, "cluster.mcast.ttl", "ekka.cluster_discovery", [
  {datatype, integer},
  {default, 255}
]}.

{mapping, "cluster.mcast.loop", "ekka.cluster_discovery", [
  {datatype, flag},
  {default, on}
]}.

{mapping, "cluster.mcast.sndbuf", "ekka.cluster_discovery", [
  {datatype, bytesize},
  {default, "16KB"}
]}.

{mapping, "cluster.mcast.recbuf", "ekka.cluster_discovery", [
  {datatype, bytesize},
  {default, "16KB"}
]}.

{mapping, "cluster.mcast.buffer", "ekka.cluster_discovery", [
  {datatype, bytesize},
  {default, "32KB"}
]}.

%%--------------------------------------------------------------------
%% Cluster by DNS A Record

{mapping, "cluster.dns.name", "ekka.cluster_discovery", [
  {datatype, string}
]}.

%% @doc The erlang distributed protocol
{mapping, "cluster.proto_dist", "ekka.proto_dist", [
  {default, "inet_tcp"},
  {datatype, {enum, [inet_tcp, inet6_tcp, inet_tls]}},
  hidden
]}.

{mapping, "cluster.dns.app", "ekka.cluster_discovery", [
  {datatype, string}
]}.

%%--------------------------------------------------------------------
%% Cluster using etcd

{mapping, "cluster.etcd.server", "ekka.cluster_discovery", [
  {datatype, string}
]}.

{mapping, "cluster.etcd.prefix", "ekka.cluster_discovery", [
  {datatype, string}
]}.

{mapping, "cluster.etcd.node_ttl", "ekka.cluster_discovery", [
  {datatype, {duration, ms}},
  {default, "1m"}
]}.

{mapping, "cluster.etcd.ssl.keyfile", "ekka.cluster_discovery", [
  {datatype, string}
]}.

{mapping, "cluster.etcd.ssl.certfile", "ekka.cluster_discovery", [
  {datatype, string}
]}.

{mapping, "cluster.etcd.ssl.cacertfile", "ekka.cluster_discovery", [
  {datatype, string}
]}.

%%--------------------------------------------------------------------
%% Cluster on K8s

{mapping, "cluster.k8s.apiserver", "ekka.cluster_discovery", [
  {datatype, string}
]}.

{mapping, "cluster.k8s.service_name", "ekka.cluster_discovery", [
  {datatype, string}
]}.

{mapping, "cluster.k8s.address_type", "ekka.cluster_discovery", [
  {datatype, {enum, [ip, dns, hostname]}}
]}.

{mapping, "cluster.k8s.app_name", "ekka.cluster_discovery", [
  {datatype, string}
]}.

{mapping, "cluster.k8s.namespace", "ekka.cluster_discovery", [
  {datatype, string}
]}.

{mapping, "cluster.k8s.suffix", "ekka.cluster_discovery", [
    {datatype, string},
    {default, ""}
  ]}.

{translation, "ekka.cluster_discovery", fun(Conf) ->
  Strategy = cuttlefish:conf_get("cluster.discovery", Conf),
  Filter  = fun(Opts) -> [{K, V} || {K, V} <- Opts, V =/= undefined] end,
  IpPort = fun(S) ->
             [Addr, Port] = string:tokens(S, ":"),
             {ok, Ip} = inet:parse_address(Addr),
             {Ip, Port}
           end,
  Options = fun(static) ->
                 [{seeds, [list_to_atom(S) || S <- string:tokens(cuttlefish:conf_get("cluster.static.seeds", Conf, ""), ",")]}];
               (mcast) ->
                 {ok, Addr} = inet:parse_address(cuttlefish:conf_get("cluster.mcast.addr", Conf)),
                 {ok, Iface} = inet:parse_address(cuttlefish:conf_get("cluster.mcast.iface", Conf)),
                 Ports = [list_to_integer(S) || S <- string:tokens(cuttlefish:conf_get("cluster.mcast.ports", Conf), ",")],
                 [{addr, Addr}, {ports, Ports}, {iface, Iface},
                  {ttl, cuttlefish:conf_get("cluster.mcast.ttl", Conf, 1)},
                  {loop, cuttlefish:conf_get("cluster.mcast.loop", Conf, true)}];
               (dns) ->
                 [{name, cuttlefish:conf_get("cluster.dns.name", Conf)},
                  {app, cuttlefish:conf_get("cluster.dns.app", Conf)}];
               (etcd) ->
                 SslOpts = fun(Conf) ->
                              Options = cuttlefish_variable:filter_by_prefix("cluster.etcd.ssl", Conf),
                              lists:map(fun({["cluster", "etcd", "ssl", Name], Value}) ->
                                            {list_to_atom(Name), Value}
                                        end, Options)
                            end,
                 [{server, string:tokens(cuttlefish:conf_get("cluster.etcd.server", Conf), ",")},
                  {prefix, cuttlefish:conf_get("cluster.etcd.prefix", Conf, "emqcl")},
                  {node_ttl, cuttlefish:conf_get("cluster.etcd.node_ttl", Conf, 60)},
                  {ssl_options, SslOpts(Conf)}];
               (k8s) ->
                 [{apiserver, cuttlefish:conf_get("cluster.k8s.apiserver", Conf)},
                  {service_name, cuttlefish:conf_get("cluster.k8s.service_name", Conf)},
                  {address_type, cuttlefish:conf_get("cluster.k8s.address_type", Conf, ip)},
                  {app_name, cuttlefish:conf_get("cluster.k8s.app_name", Conf)},
                  {namespace, cuttlefish:conf_get("cluster.k8s.namespace", Conf)},
                  {suffix, cuttlefish:conf_get("cluster.k8s.suffix", Conf, "")}];
               (manual) ->
                 [ ]
            end,
  {Strategy, Filter(Options(Strategy))}
end}.

%%--------------------------------------------------------------------
%% Node
%%--------------------------------------------------------------------

%% @doc Node name
{mapping, "node.name", "vm_args.-name", [
  {default, "emqx@127.0.0.1"},
  {override_env, "NODE_NAME"}
]}.

%% @doc Specify SSL Options in the file if using SSL for erlang distribution
{mapping, "node.ssl_dist_optfile", "vm_args.-ssl_dist_optfile", [
  {datatype, string},
  hidden
]}.

%% @doc Secret cookie for distributed erlang node
{mapping, "node.cookie", "vm_args.-setcookie", [
  {default, "emqxsecretcookie"},
  {override_env, "NODE_COOKIE"}
]}.

{mapping, "node.data_dir", "emqx.data_dir", [
  {datatype, string}
]}.

%% @doc http://erlang.org/doc/man/heart.html
{mapping, "node.heartbeat", "vm_args.-heart", [
  {datatype, flag},
  hidden
]}.

{translation, "vm_args.-heart", fun(Conf) ->
    case cuttlefish:conf_get("node.heartbeat", Conf) of
        true  -> "";
        false -> cuttlefish:invalid("should be 'on' or comment the line!")
    end
end}.

%% @doc More information at: http://erlang.org/doc/man/erl.html
{mapping, "node.async_threads", "vm_args.+A", [
  {datatype, integer},
  {validators, ["range:0-1024"]}
]}.

%% @doc Erlang Process Limit
{mapping, "node.process_limit", "vm_args.+P", [
  {datatype, integer},
  hidden
]}.

%% @doc The maximum number of concurrent ports/sockets.
%% Valid range is 1024-134217727
{mapping, "node.max_ports", "vm_args.+Q", [
  {datatype, integer},
  {validators, ["range4ports"]},
  {override_env, "MAX_PORTS"}
]}.

{validator, "range4ports", "must be 1024 to 134217727",
 fun(X) -> X >= 1024 andalso X =< 134217727 end}.

%% @doc http://www.erlang.org/doc/man/erl.html#%2bzdbbl
{mapping, "node.dist_buffer_size", "vm_args.+zdbbl", [
  {datatype, bytesize},
  {commented, "32MB"},
  hidden,
  {validators, ["zdbbl_range"]}
]}.

{translation, "vm_args.+zdbbl",
 fun(Conf) ->
  ZDBBL = cuttlefish:conf_get("node.dist_buffer_size", Conf, undefined),
  case ZDBBL of
    undefined -> undefined;
    X when is_integer(X) -> cuttlefish_util:ceiling(X / 1024); %% Bytes to Kilobytes;
    _ -> undefined
  end
 end}.

{validator, "zdbbl_range", "must be between 1KB and 2097151KB",
 fun(ZDBBL) ->
  %% 2097151KB = 2147482624
  ZDBBL >= 1024 andalso ZDBBL =< 2147482624
 end
}.

%% @doc Global GC Interval
{mapping, "node.global_gc_interval", "emqx.global_gc_interval", [
  {datatype, {duration, s}}
]}.

%% @doc http://www.erlang.org/doc/man/erlang.html#system_flag-2
{mapping, "node.fullsweep_after", "vm_args.-env ERL_FULLSWEEP_AFTER", [
  {default, 1000},
  {datatype, integer},
  hidden,
  {validators, ["positive_integer"]}
]}.

{validator, "positive_integer", "must be a positive integer",
  fun(X) -> X >= 0 end}.

%% Note: OTP R15 and earlier uses -env ERL_MAX_ETS_TABLES,
%% R16+ uses +e
%% @doc The ETS table limit
{mapping, "node.max_ets_tables",
  cuttlefish:otp("R16", "vm_args.+e", "vm_args.-env ERL_MAX_ETS_TABLES"), [
  {default, 256000},
  {datatype, integer},
  hidden
]}.

%% @doc Set the location of crash dumps
{mapping, "node.crash_dump", "vm_args.-env ERL_CRASH_DUMP", [
  {default, "{{crash_dump}}"},
  {datatype, file},
  hidden
]}.

%% @doc http://www.erlang.org/doc/man/kernel_app.html#net_ticktime
{mapping, "node.dist_net_ticktime", "vm_args.-kernel net_ticktime", [
  {datatype, integer},
  hidden
]}.

%% @doc http://www.erlang.org/doc/man/kernel_app.html
{mapping, "node.dist_listen_min", "kernel.inet_dist_listen_min", [
  {commented, 6369},
  {datatype, integer},
  hidden
]}.

%% @see node.dist_listen_min
{mapping, "node.dist_listen_max", "kernel.inet_dist_listen_max", [
  {commented, 6369},
  {datatype, integer},
  hidden
]}.

{mapping, "node.backtrace_depth", "emqx.backtrace_depth", [
  {default, 16},
  {datatype, integer}
]}.

%%--------------------------------------------------------------------
%% RPC
%%--------------------------------------------------------------------

%% RPC Mode.
{mapping, "rpc.mode", "emqx.rpc_mode", [
  {default, async},
  {datatype, {enum, [sync, async]}}
]}.

{mapping, "rpc.async_batch_size", "gen_rpc.max_batch_size", [
  {default, 256},
  {datatype, integer}
]}.

{mapping, "rpc.port_discovery", "gen_rpc.port_discovery", [
  {default, stateless},
  {datatype, {enum, [manual, stateless]}}
]}.

%% RPC server port.
{mapping, "rpc.tcp_server_port", "gen_rpc.tcp_server_port", [
  {default, 5369},
  {datatype, integer}
]}.

%% Default TCP port for outgoing connections
{mapping, "rpc.tcp_client_port", "gen_rpc.tcp_client_port", [
  {default, 5369},
  {datatype, integer}
]}.

%% Default TCP port for outgoing connections
{mapping, "rpc.tcp_client_num", "gen_rpc.tcp_client_num", [
  {default, 0},
  {datatype, integer},
  {validators, ["range:gt_0_lt_256"]}
]}.

{translation, "gen_rpc.tcp_client_num", fun(Conf) ->
  case cuttlefish:conf_get("rpc.tcp_client_num", Conf) of
    0 -> max(1, erlang:system_info(schedulers) div 2);
    V -> V
  end
end}.

%% Client connect timeout
{mapping, "rpc.connect_timeout", "gen_rpc.connect_timeout", [
  {default, "5s"},
  {datatype, {duration, ms}}
]}.

%% Client and Server send timeout
{mapping, "rpc.send_timeout", "gen_rpc.send_timeout", [
  {default, 5000},
  {datatype, {duration, ms}}
]}.

%% Authentication timeout
{mapping, "rpc.authentication_timeout", "gen_rpc.authentication_timeout", [
  {default, 5000},
  {datatype, {duration, ms}}
]}.

%% Default receive timeout for call() functions
{mapping, "rpc.call_receive_timeout", "gen_rpc.call_receive_timeout", [
  {default, 15000},
  {datatype, {duration, ms}}
]}.

%% Socket keepalive configuration
{mapping, "rpc.socket_keepalive_idle", "gen_rpc.socket_keepalive_idle", [
  {default, 7200},
  {datatype, {duration, s}}
]}.

%% Seconds between probes
{mapping, "rpc.socket_keepalive_interval", "gen_rpc.socket_keepalive_interval", [
  {default, 75},
  {datatype, {duration, s}}
]}.

%% Probes lost to close the connection
{mapping, "rpc.socket_keepalive_count", "gen_rpc.socket_keepalive_count", [
  {default, 9},
  {datatype, integer}
]}.

%% Size of TCP send buffer
{mapping, "rpc.socket_sndbuf", "gen_rpc.socket_sndbuf", [
  {default, "1MB"},
  {datatype, bytesize}
]}.

%% Size of TCP receive buffer
{mapping, "rpc.socket_recbuf", "gen_rpc.socket_recbuf", [
  {default, "1MB"},
  {datatype, bytesize}
]}.

%% Size of TCP receive buffer
{mapping, "rpc.socket_buffer", "gen_rpc.socket_buffer", [
  {default, "1MB"},
  {datatype, bytesize}
]}.

{validator, "range:gt_0_lt_256", "must greater than 0 and less than 256",
  fun(X) -> X >= 0 andalso X < 256 end
}.

%%--------------------------------------------------------------------
%% Log
%%--------------------------------------------------------------------

{mapping, "log.to", "kernel.logger", [
  {default, file},
  {datatype, {enum, [file, console, both]}}
]}.

{mapping, "log.level", "kernel.logger", [
  {default, warning},
  {datatype, {enum, [debug, info, notice, warning, error, critical, alert, emergency, all]}}
]}.

%% @doc Timezone offset to display in logs,
%% "system" use system time zone
%% "utc" for Universal Coordinated Time (UTC)
%% "+hh:mm" or "-hh:mm" for a specified offset
{mapping, "log.time_offset", "kernel.logger", [
  {default, "system"},
  {datatype, string}
]}.

{mapping, "log.primary_log_level", "kernel.logger_level", [
   {default, warning},
   {datatype, {enum, [debug, info, notice, warning, error, critical, alert, emergency, all]}}
]}.

{mapping, "log.dir", "kernel.logger", [
  {default, "log"},
  {datatype, string}
]}.

{mapping, "log.file", "kernel.logger", [
  {default, "emqx.log"},
  {datatype, file}
]}.

{mapping, "log.chars_limit", "kernel.logger", [
  {default, -1},
  {datatype, integer}
]}.

<<<<<<< HEAD
{mapping, "log.rotation.enable", "kernel.logger", [
=======
%% @doc format logs in a single line.
{mapping, "log.single_line", "kernel.logger", [
  {default, false},
  {datatype, {enum, [true, false]}}
]}.

{mapping, "log.rotation", "kernel.logger", [
>>>>>>> a9b674c5
  {default, on},
  {datatype, flag}
]}.

{mapping, "log.rotation.size", "kernel.logger", [
  {default, "10MB"},
  {datatype, bytesize}
]}.

{mapping, "log.size", "kernel.logger", [
  {default, infinity},
  {datatype, [bytesize, atom]}
]}.

{mapping, "log.rotation.count", "kernel.logger", [
  {default, 5},
  {datatype, integer}
]}.

{mapping, "log.$level.file", "kernel.logger", [
  {datatype, file}
]}.

{mapping, "log.sync_mode_qlen", "kernel.logger", [
  {default, 100},
  {datatype, integer}
]}.

{mapping, "log.drop_mode_qlen", "kernel.logger", [
  {default, 3000},
  {datatype, integer}
]}.

{mapping, "log.flush_qlen", "kernel.logger", [
  {default, 8000},
  {datatype, integer}
]}.

{mapping, "log.overload_kill", "kernel.logger", [
  {default, on},
  {datatype, flag}
]}.

{mapping, "log.overload_kill_mem_size", "kernel.logger", [
  {default, "30MB"},
  {datatype, bytesize}
]}.

{mapping, "log.overload_kill_qlen", "kernel.logger", [
  {default, 20000},
  {datatype, integer}
]}.

{mapping, "log.overload_kill_restart_after", "kernel.logger", [
  {default, "5s"},
  {datatype, [{duration, ms}, atom]}
]}.

{mapping, "log.burst_limit", "kernel.logger", [
  {default, "disabled"},
  {datatype, string}
]}.

{mapping, "log.error_logger", "kernel.error_logger", [
  {default, silent},
  {datatype, {enum, [silent]}},
  hidden
]}.

%% disable lager
{mapping, "lager.handlers", "lager.handlers", [
  {default, []},
  hidden
]}.
{mapping, "lager.crash_log", "lager.crash_log", [
  {default, off},
  {datatype, flag},
  hidden
]}.

{translation, "kernel.logger_level", fun(_, _, Conf) ->
    cuttlefish:conf_get("log.level", Conf)
end}.

{translation, "kernel.logger", fun(Conf) ->
    LogTo = cuttlefish:conf_get("log.to", Conf),
    LogLevel = cuttlefish:conf_get("log.level", Conf),
    LogTimeoffset =
        case cuttlefish:conf_get("log.time_offset", Conf) of
            "system" -> "";
            "utc" -> "0";
            [S, H1, H2, $:, M1, M2] = HHMM ->
                (S =:= $+ orelse S =:= $-) andalso
                try
                    begin
                        H = list_to_integer([H1, H2]),
                        M = list_to_integer([M1, M2]),
                        H >=0 andalso H =< 14 andalso
                        M >= 0 andalso M =< 59
                    end
                catch
                    _ : _ ->
                        error({"invalid_log_time_offset", HHMM})
                end andalso HHMM;
            Other ->
                error({"invalid_log_time_offset", Other})
        end,
    LogType = case cuttlefish:conf_get("log.rotation.enable", Conf) of
                  true -> wrap;
                  false -> halt
              end,
    CharsLimit = case cuttlefish:conf_get("log.chars_limit", Conf) of
                     -1 -> unlimited;
                     V -> V
                 end,
    SingleLine = cuttlefish:conf_get("log.single_line", Conf),
    Formatter = {logger_formatter,
                  #{template =>
                      [time," [",level,"] ",
                       {clientid,
                          [{peername,
                              [clientid,"@",peername," "],
                              [clientid, " "]}],
                          [{peername,
                              [peername," "],
                              []}]},
                       msg,"\n"],
                    chars_limit => CharsLimit,
<<<<<<< HEAD
                    time_offset => LogTimeoffset
=======
                    single_line => SingleLine
>>>>>>> a9b674c5
                   }},
    {BustLimitOn, {MaxBurstCount, TimeWindow}} =
        case string:tokens(cuttlefish:conf_get("log.burst_limit", Conf), ", ") of
            ["disabled"] -> {false, {20000, 1000}};
            [Count, Window] ->
                {true, {list_to_integer(Count),
                        case cuttlefish_duration:parse(Window, ms) of
                          Secs when is_integer(Secs) -> Secs;
                          {error, Reason1} -> error(Reason1)
                        end}}
        end,
    FileConf =  fun(Filename) ->
                  BasicConf =
                  #{type => LogType,
                    file => filename:join(cuttlefish:conf_get("log.dir", Conf), Filename),
                    max_no_files => cuttlefish:conf_get("log.rotation.count", Conf),
                    sync_mode_qlen => cuttlefish:conf_get("log.sync_mode_qlen", Conf),
                    drop_mode_qlen => cuttlefish:conf_get("log.drop_mode_qlen", Conf),
                    flush_qlen => cuttlefish:conf_get("log.flush_qlen", Conf),
                    overload_kill_enable => cuttlefish:conf_get("log.overload_kill", Conf),
                    overload_kill_qlen => cuttlefish:conf_get("log.overload_kill_qlen", Conf),
                    overload_kill_mem_size => cuttlefish:conf_get("log.overload_kill_mem_size", Conf),
                    overload_kill_restart_after => cuttlefish:conf_get("log.overload_kill_restart_after", Conf),
                    burst_limit_enable => BustLimitOn,
                    burst_limit_max_count => MaxBurstCount,
                    burst_limit_window_time => TimeWindow
                    },
                  MaxNoBytes = case LogType of
                    wrap -> cuttlefish:conf_get("log.rotation.size", Conf);
                    halt -> cuttlefish:conf_get("log.size", Conf)
                  end,
                  BasicConf#{max_no_bytes => MaxNoBytes}
                end,

    %% For the default logger that outputs to console
    DefaultHandler =
        if LogTo =:= console orelse LogTo =:= both ->
                [{handler, console, logger_std_h,
                    #{level => LogLevel,
                      config => #{type => standard_io},
                      formatter => Formatter}}];
           true ->
                [{handler, default, undefined}]
        end,

    %% For the file logger
    FileHandler =
        if LogTo =:= file orelse LogTo =:= both ->
              [{handler, file, logger_disk_log_h,
                    #{level => LogLevel,
                      config => FileConf(cuttlefish:conf_get("log.file", Conf)),
                      formatter => Formatter,
                      filesync_repeat_interval => no_repeat}}];
           true -> []
        end,

    %% For creating additional log files for specific log levels.
    AdditionalLogFiles =
        lists:foldl(
          fun({[_, Level, _] = K, Filename}, Acc) when LogTo =:= file; LogTo =:= both ->
                case cuttlefish_variable:is_fuzzy_match(K, ["log", "$level", "file"]) of
                  true -> [{Level, Filename} | Acc];
                  false -> Acc
                end;
             ({_K, _V}, Acc) ->
               Acc
          end, [], Conf),
    AdditionalHandlers =
        [{handler, list_to_atom("file_for_"++Level), logger_disk_log_h,
            #{level => list_to_atom(Level),
              config => FileConf(Filename),
              formatter => Formatter,
              filesync_repeat_interval => no_repeat}}
          || {Level, Filename} <- AdditionalLogFiles],

    DefaultHandler ++ FileHandler ++ AdditionalHandlers
end}.

%%--------------------------------------------------------------------
%% Authentication/ACL
%%--------------------------------------------------------------------

%% @doc Allow anonymous authentication.
{mapping, "allow_anonymous", "emqx.allow_anonymous", [
  {default, false},
  {datatype, {enum, [true, false]}}
]}.

%% @doc ACL nomatch.
{mapping, "acl_nomatch", "emqx.acl_nomatch", [
  {default, deny},
  {datatype, {enum, [allow, deny]}}
]}.

%% @doc Default ACL file.
{mapping, "acl_file", "emqx.acl_file", [
  {datatype, string},
  hidden
]}.

%% @doc Enable ACL cache for publish.
{mapping, "enable_acl_cache", "emqx.enable_acl_cache", [
  {default, on},
  {datatype, flag}
]}.

%% @doc ACL cache time-to-live.
{mapping, "acl_cache_ttl", "emqx.acl_cache_ttl", [
  {default, "1m"},
  {datatype, {duration, ms}}
]}.

%% @doc ACL cache size.
{mapping, "acl_cache_max_size", "emqx.acl_cache_max_size", [
  {default, 32},
  {datatype, integer},
  {validators, ["range:gt_0"]}
]}.

%% @doc Action when acl check reject current operation
{mapping, "acl_deny_action", "emqx.acl_deny_action", [
  {default, ignore},
  {datatype, {enum, [ignore, disconnect]}}
]}.

%% @doc Flapping detect policy
{mapping, "flapping_detect_policy", "emqx.flapping_detect_policy", [
  {datatype, string},
  {default, "30,1m,5m"}
]}.

{translation, "emqx.flapping_detect_policy", fun(Conf) ->
    Policy = cuttlefish:conf_get("flapping_detect_policy", Conf),
    [Threshold, Duration, Interval] = string:tokens(Policy, ", "),
    ParseDuration = fun(S, Dur) ->
                        case cuttlefish_duration:parse(S, Dur) of
                            I when is_integer(I) -> I;
                            {error, Reason} -> error(Reason)
                        end
                    end,
    #{threshold => list_to_integer(Threshold),
      duration  => ParseDuration(Duration, ms),
      banned_interval => ParseDuration(Interval, s)
     }
end}.

{validator, "range:gt_0", "must greater than 0",
  fun(X) -> X > 0 end
}.

%%--------------------------------------------------------------------
%% MQTT Protocol
%%--------------------------------------------------------------------

%% @doc Max Packet Size Allowed, 1MB by default.
{mapping, "mqtt.max_packet_size", "emqx.max_packet_size", [
  {default, "1MB"},
  {datatype, bytesize},
  {override_env, "MAX_PACKET_SIZE"}
]}.

%% @doc Set the Max ClientId Length Allowed.
{mapping, "mqtt.max_clientid_len", "emqx.max_clientid_len", [
  {default, 65535},
  {datatype, integer}
]}.

%% @doc Set the Maximum topic levels.
{mapping, "mqtt.max_topic_levels", "emqx.max_topic_levels", [
  {default, 0},
  {datatype, integer}
]}.

%% @doc Set the Maximum QoS allowed.
{mapping, "mqtt.max_qos_allowed", "emqx.max_qos_allowed", [
  {default, 2},
  {datatype, integer},
  {validators, ["range:0-2"]}
]}.

%% @doc Set the Maximum Topic Alias.
{mapping, "mqtt.max_topic_alias", "emqx.max_topic_alias", [
  {default, 65535},
  {datatype, integer}
]}.

%% @doc Whether the server supports MQTT retained messages.
{mapping, "mqtt.retain_available", "emqx.retain_available", [
  {default, true},
  {datatype, {enum, [true, false]}}
]}.

%% @doc Whether the Server supports MQTT Wildcard Subscriptions.
{mapping, "mqtt.wildcard_subscription", "emqx.wildcard_subscription", [
  {default, true},
  {datatype, {enum, [true, false]}}
]}.

%% @doc Whether the Server supports MQTT Shared Subscriptions.
{mapping, "mqtt.shared_subscription", "emqx.shared_subscription", [
  {default, true},
  {datatype, {enum, [true, false]}}
]}.

%% @doc Whether to ignore loop delivery of messages.(for mqtt v3.1.1)
{mapping, "mqtt.ignore_loop_deliver", "emqx.ignore_loop_deliver", [
  {default, true},
  {datatype, {enum, [true, false]}}
]}.

%% @doc Whether to parse the MQTT frame in strict mode
{mapping, "mqtt.strict_mode", "emqx.strict_mode", [
  {default, false},
  {datatype, {enum, [true, false]}}
]}.

%% @doc Specify the response information returned to the client
{mapping, "mqtt.response_information", "emqx.response_information", [
  {datatype, string}
]}.

%%--------------------------------------------------------------------
%% Zones
%%--------------------------------------------------------------------

%% @doc Idle timeout of the MQTT connection.
{mapping, "zone.$name.idle_timeout", "emqx.zones", [
  {default, "15s"},
  {datatype, {duration, ms}}
]}.

{mapping, "zone.$name.allow_anonymous", "emqx.zones", [
  {datatype, {enum, [true, false]}}
]}.

{mapping, "zone.$name.acl_nomatch", "emqx.zones", [
  {datatype, {enum, [allow, deny]}}
]}.

%% @doc Enable ACL check.
{mapping, "zone.$name.enable_acl", "emqx.zones", [
  {default, off},
  {datatype, flag}
]}.

%% @doc Action when acl check reject current operation
{mapping, "zone.$name.acl_deny_action", "emqx.zones", [
  {default, ignore},
  {datatype, {enum, [ignore, disconnect]}}
]}.

%% @doc Enable Ban.
{mapping, "zone.$name.enable_ban", "emqx.zones", [
  {default, off},
  {datatype, flag}
]}.

%% @doc Enable per connection statistics.
{mapping, "zone.$name.enable_stats", "emqx.zones", [
  {default, off},
  {datatype, flag}
]}.

%% @doc Publish limit of the MQTT connections.
{mapping, "zone.$name.publish_limit", "emqx.zones", [
  {datatype, string}
]}.

%% @doc Max Packet Size Allowed, 64K by default.
{mapping, "zone.$name.max_packet_size", "emqx.zones", [
  {datatype, bytesize}
]}.

%% @doc Set the Max ClientId Length Allowed.
{mapping, "zone.$name.max_clientid_len", "emqx.zones", [
  {datatype, integer}
]}.

%% @doc Set the Maximum topic levels.
{mapping, "zone.$name.max_topic_levels", "emqx.zones", [
  {datatype, integer}
]}.

%% @doc Set the Maximum QoS allowed.
{mapping, "zone.$name.max_qos_allowed", "emqx.zones", [
  {datatype, integer},
  {validators, ["range:0-2"]}
]}.

%% @doc Set the Maximum topic alias.
{mapping, "zone.$name.max_topic_alias", "emqx.zones", [
  {datatype, integer}
]}.

%% @doc Whether the server supports retained messages.
{mapping, "zone.$name.retain_available", "emqx.zones", [
  {datatype, {enum, [true, false]}}
]}.

%% @doc Whether the Server supports Wildcard Subscriptions.
{mapping, "zone.$name.wildcard_subscription", "emqx.zones", [
  {datatype, {enum, [true, false]}}
]}.

%% @doc Whether the Server supports Shared Subscriptions.
{mapping, "zone.$name.shared_subscription", "emqx.zones", [
  {datatype, {enum, [true, false]}}
]}.

%% @doc Server Keepalive
{mapping, "zone.$name.server_keepalive", "emqx.zones", [
  {datatype, integer}
]}.

%% @doc Keepalive backoff
{mapping, "zone.$name.keepalive_backoff", "emqx.zones", [
  {default, 0.75},
  {datatype, float}
]}.

%% @doc Max Number of Subscriptions Allowed.
{mapping, "zone.$name.max_subscriptions", "emqx.zones", [
  {default, 0},
  {datatype, integer}
]}.

%% @doc Upgrade QoS according to subscription?
{mapping, "zone.$name.upgrade_qos", "emqx.zones", [
  {default, off},
  {datatype, flag}
]}.

%% @doc Max number of QoS 1 and 2 messages that can be “inflight” at one time.
%% 0 is equivalent to maximum allowed
{mapping, "zone.$name.max_inflight", "emqx.zones", [
  {default, 0},
  {datatype, integer},
  {validators, ["range:1-65535"]}
]}.

%% @doc Retry interval for redelivering QoS1/2 messages.
{mapping, "zone.$name.retry_interval", "emqx.zones", [
  {default, "30s"},
  {datatype, {duration, s}}
]}.

%% @doc Max Packets that Awaiting PUBREL, 0 means no limit
{mapping, "zone.$name.max_awaiting_rel", "emqx.zones", [
  {default, 0},
  {datatype, integer}
]}.

%% @doc Awaiting PUBREL timeout
{mapping, "zone.$name.await_rel_timeout", "emqx.zones", [
  {default, "300s"},
  {datatype, {duration, s}}
]}.

%% @doc Ignore loop delivery of messages
{mapping, "zone.$name.ignore_loop_deliver", "emqx.zones", [
  {datatype, {enum, [true, false]}}
]}.

%% @doc Session Expiry Interval
{mapping, "zone.$name.session_expiry_interval", "emqx.zones", [
  {default, "2h"},
  {datatype, {duration, s}}
]}.

%% @doc Max queue length. Enqueued messages when persistent client
%% disconnected, or inflight window is full. 0 means no limit.
{mapping, "zone.$name.max_mqueue_len", "emqx.zones", [
  {default, 1000},
  {datatype, integer}
]}.

%% @doc Topic Priorities, comma separated topic=priority pairs,
%% where priority should be integer in range 1-255 (inclusive)
%% 1 being the lowest and 255 being the highest.
%% default value `none` to indicate no priority table, hence all
%% messages are treated equal, which means either highest ('infinity'),
%% or lowest (0) depending on mqueue_default_priority config.
{mapping, "zone.$name.mqueue_priorities", "emqx.zones", [
  {default, "none"},
  {datatype, string}
]}.

%% @doc Default priority for topics not in priority table.
{mapping, "zone.$name.mqueue_default_priority", "emqx.zones", [
  {default, lowest},
  {datatype, {enum, [highest, lowest]}}
]}.

%% @doc Queue Qos0 messages?
{mapping, "zone.$name.mqueue_store_qos0", "emqx.zones", [
  {default, true},
  {datatype, {enum, [true, false]}}
]}.

{mapping, "zone.$name.enable_flapping_detect", "emqx.zones", [
  {datatype, flag},
  {default, off}
]}.

{mapping, "zone.$name.rate_limit.conn_messages_in", "emqx.zones", [
  {datatype, string}
]}.

{mapping, "zone.$name.rate_limit.conn_bytes_in", "emqx.zones", [
  {datatype, string}
]}.

{mapping, "zone.$name.conn_congestion.alarm", "emqx.zones", [
  {datatype, flag},
  {default, off}
]}.

{mapping, "zone.$name.conn_congestion.min_alarm_sustain_duration", "emqx.zones", [
  {default, "1m"},
  {datatype, {duration, ms}}
]}.

{mapping, "zone.$name.quota.conn_messages_routing", "emqx.zones", [
  {datatype, string}
]}.

{mapping, "zone.$name.quota.overall_messages_routing", "emqx.zones", [
  {datatype, string}
]}.

%% @doc Force connection/session process GC after this number of
%% messages | bytes passed through.
%% Numbers delimited by `|'. Zero or negative is to disable.
{mapping, "zone.$name.force_gc_policy", "emqx.zones", [
   {datatype, string}
 ]}.

%% @doc Max message queue length and total heap size to force shutdown
%% connection/session process.
%% Message queue here is the Erlang process mailbox, but not the number
%% of queued MQTT messages of QoS 1 and 2.
%% Zero or negative is to disable.
{mapping, "zone.$name.force_shutdown_policy", "emqx.zones", [
  {default, "default"},
  {datatype, string}
]}.

{mapping, "zone.$name.mountpoint", "emqx.zones", [
  {datatype, string}
]}.

%% @doc Use username replace client id
{mapping, "zone.$name.use_username_as_clientid", "emqx.zones", [
  {default, false},
  {datatype, {enum, [true, false]}}
]}.

%% @doc Whether to parse the MQTT frame in strict mode
{mapping, "zone.$name.strict_mode", "emqx.zones", [
  {default, false},
  {datatype, {enum, [true, false]}}
]}.

%% @doc Specify the response information returned to the client
{mapping, "zone.$name.response_information", "emqx.zones", [
  {datatype, string}
]}.

%% @doc Whether to bypass the authentication step
{mapping, "zone.$name.bypass_auth_plugins", "emqx.zones", [
  {default, false},
  {datatype, {enum, [true, false]}}
]}.

{translation, "emqx.zones", fun(Conf) ->
  Ratelimit = fun(Val) ->
                [L, D] = string:tokens(Val, ", "),
                Limit = case cuttlefish_bytesize:parse(L) of
                            Sz when is_integer(Sz) -> Sz;
                            {error, Reason1} -> error(Reason1)
                        end,
                Duration = case cuttlefish_duration:parse(D, s) of
                               Secs when is_integer(Secs) -> Secs;
                               {error, Reason} -> error(Reason)
                           end,
                {Limit, Duration}
              end,
  Mapping = fun(["publish_limit"], Val) ->
                    %% XXX: Deprecated at v4.2
                    {publish_limit, Ratelimit(Val)};
               (["force_gc_policy"], Val) ->
                    [Count, Bytes] = string:tokens(Val, "| "),
                    GcPolicy = case cuttlefish_bytesize:parse(Bytes) of
                                   {error, Reason} ->
                                       error(Reason);
                                   Bytes1 ->
                                       #{bytes => Bytes1,
                                         count => list_to_integer(Count)}
                               end,
                    {force_gc_policy, GcPolicy};
               (["force_shutdown_policy"], "default") ->
                    {DefaultLen, DefaultSize} =
                        case WordSize = erlang:system_info(wordsize) of
                            8 -> % arch_64
                                {10000, cuttlefish_bytesize:parse("64MB")};
                            4 -> % arch_32
                                {1000, cuttlefish_bytesize:parse("32MB")}
                        end,
                    {force_shutdown_policy, #{message_queue_len => DefaultLen,
                                              max_heap_size => DefaultSize div WordSize
                                             }};
               (["force_shutdown_policy"], Val) ->
                    [Len, Siz] = string:tokens(Val, "| "),
                    MaxSiz = case WordSize = erlang:system_info(wordsize) of
                                8 -> % arch_64
                                  (1 bsl 59) - 1;
                                4 -> % arch_32
                                  (1 bsl 27) - 1
                             end,
                    ShutdownPolicy =
                      case cuttlefish_bytesize:parse(Siz) of
                          {error, Reason} ->
                              error(Reason);
                          Siz1 when Siz1 > MaxSiz ->
                              cuttlefish:invalid(io_lib:format("force_shutdown_policy: heap-size ~s is too large", [Siz]));
                          Siz1 ->
                              #{message_queue_len => list_to_integer(Len),
                                max_heap_size => Siz1 div WordSize}
                      end,
                    {force_shutdown_policy, ShutdownPolicy};
               (["mqueue_priorities"], Val) ->
                    case Val of
                        "none" -> {mqueue_priorities, none}; % NO_PRIORITY_TABLE
                        _ ->
                            MqueuePriorities = lists:foldl(fun(T, Acc) ->
                                                %% NOTE: space in "= " is intended
                                                [Topic, Prio] = string:tokens(T, "= "),
                                                P = list_to_integer(Prio),
                                                (P < 0 orelse P > 255) andalso error({bad_priority, Topic, Prio}),
                                                maps:put(iolist_to_binary(Topic), P, Acc)
                                        end, #{}, string:tokens(Val, ",")),
                            {mqueue_priorities, MqueuePriorities}
                    end;
               (["mountpoint"], Val) ->
                   {mountpoint, iolist_to_binary(Val)};
               (["response_information"], Val) ->
                   {response_information, iolist_to_binary(Val)};
               (["rate_limit", "conn_messages_in"], Val) ->
                   {ratelimit, {conn_messages_in, Ratelimit(Val)}};
               (["rate_limit", "conn_bytes_in"], Val) ->
                   {ratelimit, {conn_bytes_in, Ratelimit(Val)}};
               (["conn_congestion", "alarm"], Val) ->
                   {conn_congestion_alarm_enabled, Val};
               (["conn_congestion", "min_alarm_sustain_duration"], Val) ->
                   {conn_congestion_min_alarm_sustain_duration, Val};
               (["quota", "conn_messages_routing"], Val) ->
                   {quota, {conn_messages_routing, Ratelimit(Val)}};
               (["quota", "overall_messages_routing"], Val) ->
                   {quota, {overall_messages_routing, Ratelimit(Val)}};
               ([Opt], Val) ->
                    {list_to_atom(Opt), Val}
            end,
  maps:to_list(
    lists:foldl(
      fun({["zone", Name | Opt], Val}, Zones) ->
              NVal = Mapping(Opt, Val),
              maps:update_with(list_to_atom(Name),
                               fun(Opts) ->
                                   case NVal of
                                       {Key, Rl} when Key == ratelimit;
                                                      Key == quota ->
                                           Rls = proplists:get_value(Key, Opts, []),
                                           lists:keystore(Key, 1, Opts, {Key, [Rl|Rls]});
                                       _ ->
                                           [NVal|Opts]
                                   end
                               end, [NVal], Zones)
      end, #{}, lists:usort(cuttlefish_variable:filter_by_prefix("zone.", Conf))))
end}.

%%--------------------------------------------------------------------
%% Listeners
%%--------------------------------------------------------------------

%%--------------------------------------------------------------------
%% TCP Listeners

{mapping, "listener.tcp.$name.endpoint", "emqx.listeners", [
  {datatype, [integer, ip]}
]}.

{mapping, "listener.tcp.$name.acceptors", "emqx.listeners", [
  {default, 8},
  {datatype, integer}
]}.

{mapping, "listener.tcp.$name.max_connections", "emqx.listeners", [
  {default, 1024},
  {datatype, integer}
]}.

{mapping, "listener.tcp.$name.max_conn_rate", "emqx.listeners", [
  {datatype, integer}
]}.

{mapping, "listener.tcp.$name.active_n", "emqx.listeners", [
  {default, 100},
  {datatype, integer}
]}.

{mapping, "listener.tcp.$name.zone", "emqx.listeners", [
  {datatype, string}
]}.

{mapping, "listener.tcp.$name.rate_limit", "emqx.listeners", [
  {default, undefined},
  {datatype, string}
]}.

{mapping, "listener.tcp.$name.access.$id", "emqx.listeners", [
  {datatype, string}
]}.

{mapping, "listener.tcp.$name.proxy_protocol", "emqx.listeners", [
  {datatype, flag}
]}.

{mapping, "listener.tcp.$name.proxy_protocol_timeout", "emqx.listeners", [
  {datatype, {duration, ms}}
]}.

%% The proxy-protocol protocol can get the certificate CN through tcp
{mapping, "listener.tcp.$name.peer_cert_as_username", "emqx.listeners", [
  {datatype, {enum, [cn]}}
]}.

%% The proxy-protocol protocol can get the certificate CN through tcp
{mapping, "listener.tcp.$name.peer_cert_as_clientid", "emqx.listeners", [
  {datatype, {enum, [cn]}}
]}.

{mapping, "listener.tcp.$name.backlog", "emqx.listeners", [
  {datatype, integer},
  {default, 1024}
]}.

{mapping, "listener.tcp.$name.send_timeout", "emqx.listeners", [
  {datatype, {duration, ms}},
  {default, "15s"}
]}.

{mapping, "listener.tcp.$name.send_timeout_close", "emqx.listeners", [
  {datatype, flag},
  {default, on}
]}.

{mapping, "listener.tcp.$name.recbuf", "emqx.listeners", [
  {datatype, bytesize},
  hidden
]}.

{mapping, "listener.tcp.$name.sndbuf", "emqx.listeners", [
  {datatype, bytesize},
  hidden
]}.

{mapping, "listener.tcp.$name.buffer", "emqx.listeners", [
  {datatype, bytesize},
  hidden
]}.

{mapping, "listener.tcp.$name.high_watermark", "emqx.listeners", [
   {datatype, bytesize},
   {default, "1MB"}
 ]}.

{mapping, "listener.tcp.$name.tune_buffer", "emqx.listeners", [
  {datatype, flag},
  hidden
]}.

{mapping, "listener.tcp.$name.nodelay", "emqx.listeners", [
  {datatype, {enum, [true, false]}},
  hidden
]}.

{mapping, "listener.tcp.$name.reuseaddr", "emqx.listeners", [
  {datatype, {enum, [true, false]}},
  hidden
]}.

%%--------------------------------------------------------------------
%% SSL Listeners

{mapping, "listener.ssl.$name.endpoint", "emqx.listeners", [
  {datatype, [integer, ip]}
]}.

{mapping, "listener.ssl.$name.acceptors", "emqx.listeners", [
  {default, 8},
  {datatype, integer}
]}.

{mapping, "listener.ssl.$name.max_connections", "emqx.listeners", [
  {default, 1024},
  {datatype, integer}
]}.

{mapping, "listener.ssl.$name.max_conn_rate", "emqx.listeners", [
  {datatype, integer}
]}.

{mapping, "listener.ssl.$name.active_n", "emqx.listeners", [
  {default, 100},
  {datatype, integer}
]}.

{mapping, "listener.ssl.$name.zone", "emqx.listeners", [
  {datatype, string}
]}.

{mapping, "listener.ssl.$name.rate_limit", "emqx.listeners", [
  {default, undefined},
  {datatype, string}
]}.

{mapping, "listener.ssl.$name.access.$id", "emqx.listeners", [
  {datatype, string}
]}.

{mapping, "listener.ssl.$name.proxy_protocol", "emqx.listeners", [
  {datatype, flag}
]}.

{mapping, "listener.ssl.$name.proxy_protocol_timeout", "emqx.listeners", [
  {datatype, {duration, ms}}
]}.

{mapping, "listener.ssl.$name.backlog", "emqx.listeners", [
  {default, 1024},
  {datatype, integer}
]}.

{mapping, "listener.ssl.$name.send_timeout", "emqx.listeners", [
  {datatype, {duration, ms}},
  {default, "15s"}
]}.

{mapping, "listener.ssl.$name.send_timeout_close", "emqx.listeners", [
  {datatype, flag},
  {default, on}
]}.

{mapping, "listener.ssl.$name.recbuf", "emqx.listeners", [
  {datatype, bytesize},
  hidden
]}.

{mapping, "listener.ssl.$name.sndbuf", "emqx.listeners", [
  {datatype, bytesize},
  hidden
]}.

{mapping, "listener.ssl.$name.buffer", "emqx.listeners", [
  {datatype, bytesize},
  hidden
]}.

{mapping, "listener.ssl.$name.high_watermark", "emqx.listeners", [
   {datatype, bytesize},
   {default, "1MB"}
 ]}.

{mapping, "listener.ssl.$name.tune_buffer", "emqx.listeners", [
  {datatype, flag},
  hidden
]}.

{mapping, "listener.ssl.$name.nodelay", "emqx.listeners", [
  {datatype, {enum, [true, false]}},
  hidden
]}.

{mapping, "listener.ssl.$name.reuseaddr", "emqx.listeners", [
  {datatype, {enum, [true, false]}},
  hidden
]}.

{mapping, "listener.ssl.$name.tls_versions", "emqx.listeners", [
  {datatype, string}
]}.

{mapping, "listener.ssl.$name.ciphers", "emqx.listeners", [
  {datatype, string}
]}.

{mapping, "listener.ssl.$name.psk_ciphers", "emqx.listeners", [
  {datatype, string}
]}.

{mapping, "listener.ssl.$name.handshake_timeout", "emqx.listeners", [
  {default, "15s"},
  {datatype, {duration, ms}}
]}.

{mapping, "listener.ssl.$name.depth", "emqx.listeners", [
  {default, 10},
  {datatype, integer}
]}.

{mapping, "listener.ssl.$name.key_password", "emqx.listeners", [
  {datatype, string}
]}.

{mapping, "listener.ssl.$name.dhfile", "emqx.listeners", [
  {datatype, string}
]}.

{mapping, "listener.ssl.$name.keyfile", "emqx.listeners", [
  {datatype, string}
]}.

{mapping, "listener.ssl.$name.certfile", "emqx.listeners", [
  {datatype, string}
]}.

{mapping, "listener.ssl.$name.cacertfile", "emqx.listeners", [
  {datatype, string}
]}.

{mapping, "listener.ssl.$name.verify", "emqx.listeners", [
  {datatype, atom}
]}.

{mapping, "listener.ssl.$name.fail_if_no_peer_cert", "emqx.listeners", [
  {datatype, {enum, [true, false]}}
]}.

{mapping, "listener.ssl.$name.secure_renegotiate", "emqx.listeners", [
  {datatype, flag}
]}.

{mapping, "listener.ssl.$name.reuse_sessions", "emqx.listeners", [
  {default, on},
  {datatype, flag}
]}.

{mapping, "listener.ssl.$name.honor_cipher_order", "emqx.listeners", [
  {datatype, flag}
]}.

{mapping, "listener.ssl.$name.peer_cert_as_username", "emqx.listeners", [
  {datatype, {enum, [cn, dn, crt, pem, md5]}}
]}.

{mapping, "listener.ssl.$name.peer_cert_as_clientid", "emqx.listeners", [
  {datatype, {enum, [cn, dn, crt, pem, md5]}}
]}.

%%--------------------------------------------------------------------
%% MQTT/WebSocket Listeners

{mapping, "listener.ws.$name.endpoint", "emqx.listeners", [
  {datatype, [integer, ip]}
]}.

{mapping, "listener.ws.$name.mqtt_path", "emqx.listeners", [
  {default, "/mqtt"},
  {datatype, string}
]}.

{mapping, "listener.ws.$name.acceptors", "emqx.listeners", [
  {default, 8},
  {datatype, integer}
]}.

{mapping, "listener.ws.$name.max_connections", "emqx.listeners", [
  {default, 1024},
  {datatype, integer}
]}.

{mapping, "listener.ws.$name.max_conn_rate", "emqx.listeners", [
  {datatype, integer}
]}.

{mapping, "listener.ws.$name.active_n", "emqx.listeners", [
  {default, 100},
  {datatype, integer}
]}.

{mapping, "listener.ws.$name.zone", "emqx.listeners", [
  {datatype, string}
]}.

{mapping, "listener.ws.$name.rate_limit", "emqx.listeners", [
  {default, undefined},
  {datatype, string}
]}.

{mapping, "listener.ws.$name.access.$id", "emqx.listeners", [
  {datatype, string}
]}.

{mapping, "listener.ws.$name.fail_if_no_subprotocol", "emqx.listeners", [
  {default, true},
  {datatype, {enum, [true, false]}}
]}.

{mapping, "listener.ws.$name.supported_subprotocols", "emqx.listeners", [
  {default, "mqtt, mqtt-v3, mqtt-v3.1.1, mqtt-v5"},
  {datatype, string}
]}.

{mapping, "listener.ws.$name.proxy_address_header", "emqx.listeners", [
  {default, "X-Forwarded-For"},
  {datatype, string}
]}.

{mapping, "listener.ws.$name.proxy_port_header", "emqx.listeners", [
  {default, "X-Forwarded-Port"},
  {datatype, string}
]}.

{mapping, "listener.ws.$name.proxy_protocol", "emqx.listeners", [
  {datatype, flag}
]}.

{mapping, "listener.ws.$name.proxy_protocol_timeout", "emqx.listeners", [
  {datatype, {duration, ms}}
]}.

{mapping, "listener.ws.$name.backlog", "emqx.listeners", [
  {default, 1024},
  {datatype, integer}
]}.

{mapping, "listener.ws.$name.send_timeout", "emqx.listeners", [
  {datatype, {duration, ms}},
  {default, "15s"}
]}.

{mapping, "listener.ws.$name.send_timeout_close", "emqx.listeners", [
  {datatype, flag},
  {default, on}
]}.

{mapping, "listener.ws.$name.recbuf", "emqx.listeners", [
  {datatype, bytesize},
  hidden
]}.

{mapping, "listener.ws.$name.sndbuf", "emqx.listeners", [
  {datatype, bytesize},
  hidden
]}.

{mapping, "listener.ws.$name.buffer", "emqx.listeners", [
  {datatype, bytesize},
  hidden
]}.

{mapping, "listener.ws.$name.tune_buffer", "emqx.listeners", [
  {datatype, flag},
  hidden
]}.

{mapping, "listener.ws.$name.nodelay", "emqx.listeners", [
  {datatype, {enum, [true, false]}},
  hidden
]}.

{mapping, "listener.ws.$name.compress", "emqx.listeners", [
  {datatype, {enum, [true, false]}},
  hidden
]}.

{mapping, "listener.ws.$name.deflate_opts.level", "emqx.listeners", [
  {datatype, {enum, [none, default, best_compression, best_speed]}},
  hidden
]}.

{mapping, "listener.ws.$name.deflate_opts.mem_level", "emqx.listeners", [
  {datatype, integer},
  {validators, ["range:1-9"]},
  hidden
]}.

{mapping, "listener.ws.$name.deflate_opts.strategy", "emqx.listeners", [
  {datatype, {enum, [default, filtered, huffman_only, rle]}},
  hidden
]}.

{mapping, "listener.ws.$name.deflate_opts.server_context_takeover", "emqx.listeners", [
  {datatype, {enum, [takeover, no_takeover]}},
  hidden
]}.

{mapping, "listener.ws.$name.deflate_opts.client_context_takeover", "emqx.listeners", [
  {datatype, {enum, [takeover, no_takeover]}},
  hidden
]}.

{mapping, "listener.ws.$name.deflate_opts.server_max_window_bits", "emqx.listeners", [
  {datatype, integer},
  hidden
]}.

{mapping, "listener.ws.$name.deflate_opts.client_max_window_bits", "emqx.listeners", [
  {datatype, integer},
  hidden
]}.

{mapping, "listener.ws.$name.idle_timeout", "emqx.listeners", [
  {datatype, {duration, ms}},
  hidden
]}.

{mapping, "listener.ws.$name.max_frame_size", "emqx.listeners", [
  {datatype, integer},
  hidden
]}.

{mapping, "listener.ws.$name.mqtt_piggyback", "emqx.listeners", [
  {datatype, {enum, [single, multiple]}},
  {default, multiple},
  hidden
]}.

{mapping, "listener.ws.$name.peer_cert_as_username", "emqx.listeners", [
  {datatype, {enum, [cn]}}
]}.

{mapping, "listener.ws.$name.peer_cert_as_clientid", "emqx.listeners", [
  {datatype, {enum, [cn]}}
]}.

{mapping, "listener.ws.$name.check_origin_enable", "emqx.listeners", [
  {datatype, {enum, [true, false]}},
  {default, false},
  hidden
]}.

{mapping, "listener.ws.$name.allow_origin_absence", "emqx.listeners", [
  {datatype, {enum, [true, false]}},
  {default, true},
  hidden
]}.

{mapping, "listener.ws.$name.check_origins", "emqx.listeners", [
  {datatype, string},
  hidden
]}.

%%--------------------------------------------------------------------
%% MQTT/WebSocket/SSL Listeners

{mapping, "listener.wss.$name.endpoint", "emqx.listeners", [
  {datatype, [integer, ip]}
]}.

{mapping, "listener.wss.$name.mqtt_path", "emqx.listeners", [
  {default, "/mqtt"},
  {datatype, string}
]}.

{mapping, "listener.wss.$name.acceptors", "emqx.listeners", [
  {default, 8},
  {datatype, integer}
]}.

{mapping, "listener.wss.$name.max_connections", "emqx.listeners", [
  {default, 1024},
  {datatype, integer}
]}.

{mapping, "listener.wss.$name.max_conn_rate", "emqx.listeners", [
  {datatype, integer}
]}.

{mapping, "listener.wss.$name.active_n", "emqx.listeners", [
  {default, 100},
  {datatype, integer}
]}.

{mapping, "listener.wss.$name.zone", "emqx.listeners", [
  {datatype, string}
]}.

{mapping, "listener.wss.$name.rate_limit", "emqx.listeners", [
  {datatype, string}
]}.

{mapping, "listener.wss.$name.fail_if_no_subprotocol", "emqx.listeners", [
  {default, true},
  {datatype, {enum, [true, false]}}
]}.

{mapping, "listener.wss.$name.supported_subprotocols", "emqx.listeners", [
  {default, "mqtt, mqtt-v3, mqtt-v3.1.1, mqtt-v5"},
  {datatype, string}
]}.

{mapping, "listener.wss.$name.access.$id", "emqx.listeners", [
  {datatype, string}
]}.

{mapping, "listener.wss.$name.proxy_address_header", "emqx.listeners", [
  {default, "X-Forwarded-For"},
  {datatype, string}
]}.

{mapping, "listener.wss.$name.proxy_port_header", "emqx.listeners", [
  {default, "X-Forwarded-Port"},
  {datatype, string}
]}.

{mapping, "listener.wss.$name.proxy_protocol", "emqx.listeners", [
  {datatype, flag}
]}.

{mapping, "listener.wss.$name.proxy_protocol_timeout", "emqx.listeners", [
  {datatype, {duration, ms}}
]}.

%%{mapping, "listener.wss.$name.handshake_timeout", "emqx.listeners", [
%%  {default, "15s"},
%%  {datatype, {duration, ms}}
%%]}.

{mapping, "listener.wss.$name.backlog", "emqx.listeners", [
  {default, 1024},
  {datatype, integer}
]}.

{mapping, "listener.wss.$name.send_timeout", "emqx.listeners", [
  {datatype, {duration, ms}},
  {default, "15s"}
]}.

{mapping, "listener.wss.$name.send_timeout_close", "emqx.listeners", [
  {datatype, flag},
  {default, on}
]}.

{mapping, "listener.wss.$name.recbuf", "emqx.listeners", [
  {datatype, bytesize},
  hidden
]}.

{mapping, "listener.wss.$name.sndbuf", "emqx.listeners", [
  {datatype, bytesize},
  hidden
]}.

{mapping, "listener.wss.$name.buffer", "emqx.listeners", [
  {datatype, bytesize},
  hidden
]}.

{mapping, "listener.wss.$name.tune_buffer", "emqx.listeners", [
  {datatype, flag},
  hidden
]}.

{mapping, "listener.wss.$name.nodelay", "emqx.listeners", [
  {datatype, {enum, [true, false]}},
  hidden
]}.

{mapping, "listener.wss.$name.tls_versions", "emqx.listeners", [
  {datatype, string}
]}.

{mapping, "listener.wss.$name.ciphers", "emqx.listeners", [
  {datatype, string}
]}.

{mapping, "listener.wss.$name.psk_ciphers", "emqx.listeners", [
  {datatype, string}
]}.

{mapping, "listener.wss.$name.keyfile", "emqx.listeners", [
  {datatype, string}
]}.

{mapping, "listener.wss.$name.certfile", "emqx.listeners", [
  {datatype, string}
]}.

{mapping, "listener.wss.$name.cacertfile", "emqx.listeners", [
  {datatype, string}
]}.

{mapping, "listener.wss.$name.dhfile", "emqx.listeners", [
  {datatype, string}
]}.

{mapping, "listener.wss.$name.depth", "emqx.listeners", [
  {default, 10},
  {datatype, integer}
]}.

{mapping, "listener.wss.$name.key_password", "emqx.listeners", [
  {datatype, string}
]}.

{mapping, "listener.wss.$name.verify", "emqx.listeners", [
  {datatype, atom}
]}.

{mapping, "listener.wss.$name.fail_if_no_peer_cert", "emqx.listeners", [
  {datatype, {enum, [true, false]}}
]}.

{mapping, "listener.wss.$name.secure_renegotiate", "emqx.listeners", [
  {datatype, flag}
]}.

{mapping, "listener.wss.$name.reuse_sessions", "emqx.listeners", [
  {default, on},
  {datatype, flag}
]}.

{mapping, "listener.wss.$name.honor_cipher_order", "emqx.listeners", [
  {datatype, flag}
]}.

{mapping, "listener.wss.$name.peer_cert_as_username", "emqx.listeners", [
  {datatype, {enum, [cn, dn, crt, pem, md5]}}
]}.

{mapping, "listener.wss.$name.peer_cert_as_clientid", "emqx.listeners", [
  {datatype, {enum, [cn, dn, crt, pem, md5]}}
]}.

{mapping, "listener.wss.$name.compress", "emqx.listeners", [
  {datatype, {enum, [true, false]}},
  hidden
]}.

{mapping, "listener.wss.$name.deflate_opts.level", "emqx.listeners", [
  {datatype, {enum, [none, default, best_compression, best_speed]}},
  hidden
]}.

{mapping, "listener.wss.$name.deflate_opts.mem_level", "emqx.listeners", [
  {datatype, integer},
  {validators, ["range:1-9"]},
  hidden
]}.

{mapping, "listener.wss.$name.deflate_opts.strategy", "emqx.listeners", [
  {datatype, {enum, [default, filtered, huffman_only, rle]}},
  hidden
]}.

{mapping, "listener.wss.$name.deflate_opts.server_context_takeover", "emqx.listeners", [
  {datatype, {enum, [takeover, no_takeover]}},
  hidden
]}.

{mapping, "listener.wss.$name.deflate_opts.client_context_takeover", "emqx.listeners", [
  {datatype, {enum, [takeover, no_takeover]}},
  hidden
]}.

{mapping, "listener.wss.$name.deflate_opts.server_max_window_bits", "emqx.listeners", [
  {datatype, integer},
  {validators, ["range:8-15"]},
  hidden
]}.

{mapping, "listener.wss.$name.deflate_opts.client_max_window_bits", "emqx.listeners", [
  {datatype, integer},
  {validators, ["range:8-15"]},
  hidden
]}.

{mapping, "listener.wss.$name.idle_timeout", "emqx.listeners", [
  {datatype, {duration, ms}},
  hidden
]}.

{mapping, "listener.wss.$name.max_frame_size", "emqx.listeners", [
  {datatype, integer},
  hidden
]}.

{mapping, "listener.wss.$name.mqtt_piggyback", "emqx.listeners", [
  {datatype, {enum, [single, multiple]}},
  {default, multiple},
  hidden
]}.

{mapping, "listener.wss.$name.check_origin_enable", "emqx.listeners", [
  {datatype, {enum, [true, false]}},
  {default, false},
  hidden
]}.

{mapping, "listener.wss.$name.allow_origin_absence", "emqx.listeners", [
  {datatype, {enum, [true, false]}},
  {default, true},
  hidden
]}.

{mapping, "listener.wss.$name.check_origins", "emqx.listeners", [
  {datatype, string},
  hidden
]}.

{translation, "emqx.listeners", fun(Conf) ->
    Filter  = fun(Opts) -> [{K, V} || {K, V} <- Opts, V =/= undefined] end,

    Atom = fun(undefined) -> undefined; (S) -> list_to_atom(S) end,

    Access = fun(S) ->
                 [A, CIDR] = string:tokens(S, " "),
                 {list_to_atom(A), case CIDR of "all" -> all; _ -> CIDR end}
             end,

    AccOpts = fun(Prefix) ->
                  case cuttlefish_variable:filter_by_prefix(Prefix ++ ".access", Conf) of
                      [] -> [];
                      Rules -> [{access_rules, [Access(Rule) || {_, Rule} <- Rules]}]
                  end
              end,

    RateLimit = fun(undefined) ->
                        undefined;
                   (Val) ->
                        [L, D] = string:tokens(Val, ", "),
                        Limit = case cuttlefish_bytesize:parse(L) of
                                    Sz when is_integer(Sz) -> Sz;
                                    {error, Reason} -> error(Reason)
                                end,
                        Duration = case cuttlefish_duration:parse(D, s) of
                                       Secs when is_integer(Secs) -> Secs;
                                       {error, Reason1} -> error(Reason1)
                                   end,
                        {Limit, Duration}
                end,

        CheckOrigin = fun(S) ->
                        Origins = string:tokens(S, ","),
                        [ list_to_binary(string:trim(O)) || O <- Origins]
                      end,

        WsOpts = fun(Prefix) ->
                          case cuttlefish_variable:filter_by_prefix(Prefix ++ ".check_origins", Conf) of
                              [] -> undefined;
                              Rules ->
                                    OriginList = [CheckOrigin(Rule) || {_, Rule} <- Rules],
                                    lists:flatten(OriginList)
                          end
                      end,

    LisOpts = fun(Prefix) ->
                  Filter([{acceptors, cuttlefish:conf_get(Prefix ++ ".acceptors", Conf)},
                          {mqtt_path, cuttlefish:conf_get(Prefix ++ ".mqtt_path", Conf, undefined)},
                          {max_connections, cuttlefish:conf_get(Prefix ++ ".max_connections", Conf)},
                          {max_conn_rate, cuttlefish:conf_get(Prefix ++ ".max_conn_rate", Conf, undefined)},
                          {active_n, cuttlefish:conf_get(Prefix ++ ".active_n", Conf, undefined)},
                          {tune_buffer, cuttlefish:conf_get(Prefix ++ ".tune_buffer", Conf, undefined)},
                          {zone, Atom(cuttlefish:conf_get(Prefix ++ ".zone", Conf, undefined))},
                          {rate_limit, RateLimit(cuttlefish:conf_get(Prefix ++ ".rate_limit", Conf, undefined))},
                          {proxy_protocol, cuttlefish:conf_get(Prefix ++ ".proxy_protocol", Conf, undefined)},
                          {proxy_address_header, list_to_binary(string:lowercase(cuttlefish:conf_get(Prefix ++ ".proxy_address_header", Conf, "")))},
                          {proxy_port_header, list_to_binary(string:lowercase(cuttlefish:conf_get(Prefix ++ ".proxy_port_header", Conf, "")))},
                          {proxy_protocol_timeout, cuttlefish:conf_get(Prefix ++ ".proxy_protocol_timeout", Conf, undefined)},
                          {fail_if_no_subprotocol, cuttlefish:conf_get(Prefix ++ ".fail_if_no_subprotocol", Conf, undefined)},
                          {supported_subprotocols, string:tokens(cuttlefish:conf_get(Prefix ++ ".supported_subprotocols", Conf, ""), ", ")},
                          {peer_cert_as_username, cuttlefish:conf_get(Prefix ++ ".peer_cert_as_username", Conf, undefined)},
                          {peer_cert_as_clientid, cuttlefish:conf_get(Prefix ++ ".peer_cert_as_clientid", Conf, undefined)},
                          {compress, cuttlefish:conf_get(Prefix ++ ".compress", Conf, undefined)},
                          {idle_timeout, cuttlefish:conf_get(Prefix ++ ".idle_timeout", Conf, undefined)},
                          {max_frame_size, cuttlefish:conf_get(Prefix ++ ".max_frame_size", Conf, undefined)},
                          {mqtt_piggyback, cuttlefish:conf_get(Prefix ++ ".mqtt_piggyback", Conf, undefined)},
                          {check_origin_enable, cuttlefish:conf_get(Prefix ++ ".check_origin_enable", Conf, undefined)},
                          {allow_origin_absence, cuttlefish:conf_get(Prefix ++ ".allow_origin_absence", Conf, undefined)},
                          {check_origins, WsOpts(Prefix)} | AccOpts(Prefix)])
              end,
    DeflateOpts = fun(Prefix) ->
                      Filter([{level, cuttlefish:conf_get(Prefix ++ ".deflate_opts.level", Conf, undefined)},
                              {mem_level, cuttlefish:conf_get(Prefix ++ ".deflate_opts.mem_level", Conf, undefined)},
                              {strategy, cuttlefish:conf_get(Prefix ++ ".deflate_opts.strategy", Conf, undefined)},
                              {server_context_takeover, cuttlefish:conf_get(Prefix ++ ".deflate_opts.server_context_takeover", Conf, undefined)},
                              {client_context_takeover, cuttlefish:conf_get(Prefix ++ ".deflate_opts.client_context_takeover", Conf, undefined)},
                              {server_max_windows_bits, cuttlefish:conf_get(Prefix ++ ".deflate_opts.server_max_window_bits", Conf, undefined)},
                              {client_max_windows_bits, cuttlefish:conf_get(Prefix ++ ".deflate_opts.client_max_window_bits", Conf, undefined)}])
                  end,
    TcpOpts = fun(Prefix) ->
                  Filter([{backlog, cuttlefish:conf_get(Prefix ++ ".backlog", Conf, undefined)},
                          {send_timeout, cuttlefish:conf_get(Prefix ++ ".send_timeout", Conf, undefined)},
                          {send_timeout_close, cuttlefish:conf_get(Prefix ++ ".send_timeout_close", Conf, undefined)},
                          {recbuf,  cuttlefish:conf_get(Prefix ++ ".recbuf", Conf, undefined)},
                          {sndbuf,  cuttlefish:conf_get(Prefix ++ ".sndbuf", Conf, undefined)},
                          {buffer,  cuttlefish:conf_get(Prefix ++ ".buffer", Conf, undefined)},
                          {high_watermark,  cuttlefish:conf_get(Prefix ++ ".high_watermark", Conf, undefined)},
                          {nodelay, cuttlefish:conf_get(Prefix ++ ".nodelay", Conf, true)},
                          {reuseaddr, cuttlefish:conf_get(Prefix ++ ".reuseaddr", Conf, undefined)}])
              end,
    SplitFun = fun(undefined) -> undefined; (S) -> string:tokens(S, ",") end,
    MapPSKCiphers = fun(PSKCiphers) ->
                      lists:map(
                          fun("PSK-AES128-CBC-SHA") -> {psk, aes_128_cbc, sha};
                             ("PSK-AES256-CBC-SHA") -> {psk, aes_256_cbc, sha};
                             ("PSK-3DES-EDE-CBC-SHA") -> {psk, '3des_ede_cbc', sha};
                             ("PSK-RC4-SHA") -> {psk, rc4_128, sha}
                          end, PSKCiphers)
                    end,
    SslOpts = fun(Prefix) ->
                  Versions = case SplitFun(cuttlefish:conf_get(Prefix ++ ".tls_versions", Conf, undefined)) of
                                undefined -> undefined;
                                L -> [list_to_atom(V) || V <- L]
                            end,
                  TLSCiphers = cuttlefish:conf_get(Prefix++".ciphers", Conf, undefined),
                  PSKCiphers = cuttlefish:conf_get(Prefix++".psk_ciphers", Conf, undefined),
                  Ciphers =
                    case {TLSCiphers, PSKCiphers} of
                      {undefined, undefined} ->
                        cuttlefish:invalid(Prefix++".ciphers or "++Prefix++".psk_ciphers is absent");
                      {TLSCiphers, undefined} ->
                        SplitFun(TLSCiphers);
                      {undefined, PSKCiphers} ->
                        MapPSKCiphers(SplitFun(PSKCiphers));
                      {_TLSCiphers, _PSKCiphers} ->
                        cuttlefish:invalid(Prefix++".ciphers and "++Prefix++".psk_ciphers cannot be configured at the same time")
                    end,
                  UserLookupFun =
                    case PSKCiphers of
                      undefined -> undefined;
                      _ -> {fun emqx_psk:lookup/3, <<>>}
                    end,
                  Filter([{versions, Versions},
                          {ciphers, Ciphers},
                          {user_lookup_fun, UserLookupFun},
                          {handshake_timeout, cuttlefish:conf_get(Prefix ++ ".handshake_timeout", Conf, undefined)},
                          {depth, cuttlefish:conf_get(Prefix ++ ".depth", Conf, undefined)},
                          {password, cuttlefish:conf_get(Prefix ++ ".key_password", Conf, undefined)},
                          {dhfile, cuttlefish:conf_get(Prefix ++ ".dhfile", Conf, undefined)},
                          {keyfile,    cuttlefish:conf_get(Prefix ++ ".keyfile", Conf, undefined)},
                          {certfile,   cuttlefish:conf_get(Prefix ++ ".certfile", Conf, undefined)},
                          {cacertfile, cuttlefish:conf_get(Prefix ++ ".cacertfile", Conf, undefined)},
                          {verify,     cuttlefish:conf_get(Prefix ++ ".verify", Conf, undefined)},
                          {fail_if_no_peer_cert, cuttlefish:conf_get(Prefix ++ ".fail_if_no_peer_cert", Conf, undefined)},
                          {secure_renegotiate, cuttlefish:conf_get(Prefix ++ ".secure_renegotiate", Conf, undefined)},
                          {reuse_sessions, cuttlefish:conf_get(Prefix ++ ".reuse_sessions", Conf, undefined)},
                          {honor_cipher_order, cuttlefish:conf_get(Prefix ++ ".honor_cipher_order", Conf, undefined)}])
              end,

    Listen_fix = fun({Ip, Port}) -> case inet:parse_address(Ip) of
                                      {ok, R} -> {R, Port};
                                            _ -> {Ip, Port}
                                    end;
                     (Other) -> Other
                 end,

    TcpListeners = fun(Type, Name) ->
                      Prefix = string:join(["listener", Type, Name], "."),
                      ListenOnN = case cuttlefish:conf_get(Prefix ++ ".endpoint", Conf, undefined) of
                          undefined -> [];
                          ListenOn  -> Listen_fix(ListenOn)
                      end,
                      [#{ proto => Atom(Type)
                        , name => Name
                        , listen_on => ListenOnN
                        , opts => [ {deflate_options, DeflateOpts(Prefix)}
                                  , {tcp_options, TcpOpts(Prefix)}
                                  | LisOpts(Prefix)
                                  ]
                        }
                      ]
                   end,
    SslListeners = fun(Type, Name) ->
                       Prefix = string:join(["listener", Type, Name], "."),
                       case cuttlefish:conf_get(Prefix ++ ".endpoint", Conf, undefined) of
                           undefined ->
                               [];
                           ListenOn ->
                               [#{ proto => Atom(Type)
                                 , name => Name
                                 , listen_on => Listen_fix(ListenOn)
                                 , opts => [ {deflate_options, DeflateOpts(Prefix)}
                                           , {tcp_options, TcpOpts(Prefix)}
                                           , {ssl_options, SslOpts(Prefix)}
                                           | LisOpts(Prefix)
                                           ]
                                 }
                               ]
                       end
                   end,
    lists:flatten([TcpListeners(Type, Name) || {["listener", Type, Name, "endpoint"], ListenOn}
                                               <- cuttlefish_variable:filter_by_prefix("listener.tcp", Conf)
                                               ++ cuttlefish_variable:filter_by_prefix("listener.ws", Conf)]
                  ++
                  [SslListeners(Type, Name) || {["listener", Type, Name, "endpoint"], ListenOn}
                                               <- cuttlefish_variable:filter_by_prefix("listener.ssl", Conf)
                                               ++ cuttlefish_variable:filter_by_prefix("listener.wss", Conf)])
end}.

%%--------------------------------------------------------------------
%% Modules
%%--------------------------------------------------------------------

{mapping, "modules.loaded_file", "emqx.modules_loaded_file", [
  {datatype, string}
]}.

{mapping, "module.presence.qos", "emqx.modules", [
  {default, 1},
  {datatype, integer},
  {validators, ["range:0-2"]}
]}.

{mapping, "module.subscription.$id.topic", "emqx.modules", [
  {datatype, string}
]}.

{mapping, "module.subscription.$id.qos", "emqx.modules", [
  {default, 1},
  {datatype, integer},
  {validators, ["range:0-2"]}
]}.

{mapping, "module.subscription.$id.nl", "emqx.modules", [
  {default, 0},
  {datatype, integer},
  {validators, ["range:0-1"]}
]}.

{mapping, "module.subscription.$id.rap", "emqx.modules", [
  {default, 0},
  {datatype, integer},
  {validators, ["range:0-1"]}
]}.

{mapping, "module.subscription.$id.rh", "emqx.modules", [
  {default, 0},
  {datatype, integer},
  {validators, ["range:0-2"]}
]}.

{mapping, "module.rewrite.rule.$id", "emqx.modules", [
  {datatype, string}
]}.

{mapping, "module.rewrite.pub.rule.$id", "emqx.modules", [
  {datatype, string}
]}.

{mapping, "module.rewrite.sub.rule.$id", "emqx.modules", [
  {datatype, string}
]}.

{translation, "emqx.modules", fun(Conf, _, Conf1) ->
  Subscriptions = fun() ->
      List = cuttlefish_variable:filter_by_prefix("module.subscription", Conf),
      TopicList = [{N, Topic}|| {[_,"subscription",N,"topic"], Topic} <- List],
      [{iolist_to_binary(T), #{ qos => cuttlefish:conf_get("module.subscription." ++ N ++ ".qos", Conf, 0),
                                nl  => cuttlefish:conf_get("module.subscription." ++ N ++ ".nl", Conf, 0),
                                rap => cuttlefish:conf_get("module.subscription." ++ N ++ ".rap", Conf, 0),
                                rh  => cuttlefish:conf_get("module.subscription." ++ N ++ ".rh", Conf, 0)
                                }} || {N, T} <- TopicList]
  end,
  Rewrites = fun() ->
      Rules = cuttlefish_variable:filter_by_prefix("module.rewrite.rule", Conf),
      PubRules = cuttlefish_variable:filter_by_prefix("module.rewrite.pub.rule", Conf),
      SubRules = cuttlefish_variable:filter_by_prefix("module.rewrite.sub.rule", Conf),
      TotalRules = lists:append(
                     [ {["module", "rewrite", "pub", "rule", I], Rule} || {["module", "rewrite", "rule", I], Rule} <- Rules] ++ PubRules,
                     [ {["module", "rewrite", "sub", "rule", I], Rule} || {["module", "rewrite", "rule", I], Rule} <- Rules] ++ SubRules
                    ),
      lists:map(fun({[_, "rewrite", PubOrSub, "rule", I], Rule}) ->
                    [Topic, Re, Dest] = string:tokens(Rule, " "),
                    {rewrite, list_to_atom(PubOrSub), list_to_binary(Topic), list_to_binary(Re), list_to_binary(Dest)}
                end, TotalRules)
  end,
  lists:append([
    [{emqx_mod_presence, [{qos, cuttlefish:conf_get("module.presence.qos", Conf, 1)}]}],
    [{emqx_mod_subscription, Subscriptions()}],
    [{emqx_mod_rewrite, Rewrites()}],
    [{emqx_mod_topic_metrics, []}],
    [{emqx_mod_delayed, []}],
    [{emqx_mod_acl_internal, [{acl_file, cuttlefish:conf_get("acl_file", Conf1)}]}]
  ])
end}.

%%-------------------------------------------------------------------
%% Plugins
%%-------------------------------------------------------------------

{mapping, "plugins.etc_dir", "emqx.plugins_etc_dir", [
  {datatype, string}
]}.

{mapping, "plugins.loaded_file", "emqx.plugins_loaded_file", [
  {datatype, string}
]}.

{mapping, "plugins.expand_plugins_dir", "emqx.expand_plugins_dir", [
  {datatype, string}
]}.

%%--------------------------------------------------------------------
%% Broker
%%--------------------------------------------------------------------

{mapping, "broker.sys_interval", "emqx.broker_sys_interval", [
  {datatype, {duration, ms}},
  {default, "1m"}
]}.

{mapping, "broker.sys_heartbeat", "emqx.broker_sys_heartbeat", [
  {datatype, {duration, ms}},
  {default, "30s"}
]}.

{mapping, "broker.enable_session_registry", "emqx.enable_session_registry", [
  {default, on},
  {datatype, flag}
]}.

{mapping, "broker.session_locking_strategy", "emqx.session_locking_strategy", [
  {default, quorum},
  {datatype, {enum, [local,one,quorum,all]}}
]}.

%% @doc Shared Subscription Dispatch Strategy.
{mapping, "broker.shared_subscription_strategy", "emqx.shared_subscription_strategy", [
  {default, round_robin},
  {datatype,
   {enum,
    [random, %% randomly pick a subscriber
     round_robin, %% round robin alive subscribers one message after another
     sticky, %% pick a random subscriber and stick to it
     hash %% hash client ID to a group member
    ]}}
]}.

%% @doc Enable or disable shared dispatch acknowledgement for QoS1 and QoS2 messages
{mapping, "broker.shared_dispatch_ack_enabled", "emqx.shared_dispatch_ack_enabled",
 [ {default, false},
   {datatype, {enum, [true, false]}}
 ]}.

{mapping, "broker.route_batch_clean", "emqx.route_batch_clean", [
  {default, on},
  {datatype, flag}
]}.

%% @doc Performance toggle for subscribe/unsubscribe wildcard topic.
%%      Change this toggle only when there are many wildcard topics.
%% key:   mnesia translational updates with per-key locks. recommended for single node setup.
%% tab:   mnesia translational updates with table lock. recommended for multi-nodes setup.
%% global: global lock protected updates. recommended for larger cluster.
%% NOTE: when changing from/to 'global' lock, it requires all nodes in the cluster
%%
{mapping, "broker.perf.route_lock_type", "emqx.route_lock_type", [
  {default, key},
  {datatype, {enum, [key, tab, global]}}
]}.

%% @doc Enable trie path compaction.
%% Enabling it significantly improves wildcard topic subscribe rate,
%% if wildcard topics have unique prefixes like: 'sensor/{{id}}/+/',
%% where ID is unique per subscriber.
%%
%% Topic match performance (when publishing) may degrade if messages
%% are mostly published to topics with large number of levels.
%%
%% NOTE: This is a cluster-wide configuration.
%% It rquires all nodes to be stopped before changing it.
{mapping, "broker.perf.trie_compaction", "emqx.trie_compaction", [
  {default, true},
  {datatype, {enum, [true, false]}}
]}.

%%--------------------------------------------------------------------
%% System Monitor
%%--------------------------------------------------------------------

%% @doc Long GC, don't monitor in production mode for:
%% https://github.com/erlang/otp/blob/feb45017da36be78d4c5784d758ede619fa7bfd3/erts/emulator/beam/erl_gc.c#L421
{mapping, "sysmon.long_gc", "emqx.sysmon", [
  {default, 0},
  {datatype, [integer, {duration, ms}]}
]}.

%% @doc Long Schedule(ms)
{mapping, "sysmon.long_schedule", "emqx.sysmon", [
  {default, 240},
  {datatype, [integer, {duration, ms}]}
]}.

%% @doc Large Heap
{mapping, "sysmon.large_heap", "emqx.sysmon", [
  {default, "8MB"},
  {datatype, bytesize}
]}.

%% @doc Monitor Busy Port
{mapping, "sysmon.busy_port", "emqx.sysmon", [
  {default, false},
  {datatype, {enum, [true, false]}}
]}.

%% @doc Monitor Busy Dist Port
{mapping, "sysmon.busy_dist_port", "emqx.sysmon", [
  {default, true},
  {datatype, {enum, [true, false]}}
]}.

{translation, "emqx.sysmon", fun(Conf) ->
    Configs = cuttlefish_variable:filter_by_prefix("sysmon", Conf),
    [{list_to_atom(Name), Value} || {[_, Name], Value} <- Configs]
end}.

%%--------------------------------------------------------------------
%% Operating System Monitor
%%--------------------------------------------------------------------

{mapping, "os_mon.cpu_check_interval", "emqx.os_mon", [
  {default, 60},
  {datatype, {duration, s}}
]}.

{mapping, "os_mon.cpu_high_watermark", "emqx.os_mon", [
  {default, "80%"},
  {datatype, {percent, float}}
]}.

{mapping, "os_mon.cpu_low_watermark", "emqx.os_mon", [
  {default, "60%"},
  {datatype, {percent, float}}
]}.

{mapping, "os_mon.mem_check_interval", "emqx.os_mon", [
  {default, 60},
  {datatype, {duration, s}}
]}.

{mapping, "os_mon.sysmem_high_watermark", "emqx.os_mon", [
  {default, "70%"},
  {datatype, {percent, float}}
]}.

{mapping, "os_mon.procmem_high_watermark", "emqx.os_mon", [
  {default, "5%"},
  {datatype, {percent, float}}
]}.

{translation, "emqx.os_mon", fun(Conf) ->
    [{cpu_check_interval, cuttlefish:conf_get("os_mon.cpu_check_interval", Conf)},
     {cpu_high_watermark, cuttlefish:conf_get("os_mon.cpu_high_watermark", Conf) * 100},
     {cpu_low_watermark, cuttlefish:conf_get("os_mon.cpu_low_watermark", Conf) * 100},
     {mem_check_interval, cuttlefish:conf_get("os_mon.mem_check_interval", Conf)},
     {sysmem_high_watermark, cuttlefish:conf_get("os_mon.sysmem_high_watermark", Conf) * 100},
     {procmem_high_watermark, cuttlefish:conf_get("os_mon.procmem_high_watermark", Conf) * 100}]
end}.

%%--------------------------------------------------------------------
%% VM Monitor
%%--------------------------------------------------------------------
{mapping, "vm_mon.check_interval", "emqx.vm_mon", [
  {default, 30},
  {datatype, {duration, s}}
]}.

{mapping, "vm_mon.process_high_watermark", "emqx.vm_mon", [
  {default, "80%"},
  {datatype, {percent, float}}
]}.

{mapping, "vm_mon.process_low_watermark", "emqx.vm_mon", [
  {default, "60%"},
  {datatype, {percent, float}}
]}.

{translation, "emqx.vm_mon", fun(Conf) ->
    [{check_interval, cuttlefish:conf_get("vm_mon.check_interval", Conf)},
     {process_high_watermark, cuttlefish:conf_get("vm_mon.process_high_watermark", Conf) * 100},
     {process_low_watermark, cuttlefish:conf_get("vm_mon.process_low_watermark", Conf) * 100}]
end}.

%%--------------------------------------------------------------------
%% Alarm
%%--------------------------------------------------------------------
{mapping, "alarm.actions", "emqx.alarm", [
  {default, "log,publish"},
  {datatype, string}
]}.

{mapping, "alarm.size_limit", "emqx.alarm", [
  {default, 1000},
  {datatype, integer}
]}.

{mapping, "alarm.validity_period", "emqx.alarm", [
  {default, "24h"},
  {datatype, {duration, s}}
]}.

{translation, "emqx.alarm", fun(Conf) ->
    [{actions, [list_to_atom(Action) || Action <- string:tokens(cuttlefish:conf_get("alarm.actions", Conf), ",")]},
     {size_limit, cuttlefish:conf_get("alarm.size_limit", Conf)},
     {validity_period, cuttlefish:conf_get("alarm.validity_period", Conf)}]
end}.

%%--------------------------------------------------------------------
%% Telemetry
%%--------------------------------------------------------------------
{mapping, "telemetry.enabled", "emqx.telemetry", [
  {default, false},
  {datatype, {enum, [true, false]}}
]}.

{mapping, "telemetry.url", "emqx.telemetry", [
  {default, "https://telemetry-emqx-io.bigpar.vercel.app/api/telemetry"},
  {datatype, string}
]}.

{mapping, "telemetry.report_interval", "emqx.telemetry", [
  {default, "7d"},
  {datatype, {duration, s}}
]}.

{translation, "emqx.telemetry", fun(Conf) ->
  [ {enabled,         cuttlefish:conf_get("telemetry.enabled", Conf)}
  , {url,             cuttlefish:conf_get("telemetry.url", Conf)}
  , {report_interval, cuttlefish:conf_get("telemetry.report_interval", Conf)}
  ]
end}.<|MERGE_RESOLUTION|>--- conflicted
+++ resolved
@@ -494,17 +494,13 @@
   {datatype, integer}
 ]}.
 
-<<<<<<< HEAD
-{mapping, "log.rotation.enable", "kernel.logger", [
-=======
 %% @doc format logs in a single line.
 {mapping, "log.single_line", "kernel.logger", [
   {default, false},
   {datatype, {enum, [true, false]}}
 ]}.
 
-{mapping, "log.rotation", "kernel.logger", [
->>>>>>> a9b674c5
+{mapping, "log.rotation.enable", "kernel.logger", [
   {default, on},
   {datatype, flag}
 ]}.
@@ -633,11 +629,7 @@
                               []}]},
                        msg,"\n"],
                     chars_limit => CharsLimit,
-<<<<<<< HEAD
-                    time_offset => LogTimeoffset
-=======
                     single_line => SingleLine
->>>>>>> a9b674c5
                    }},
     {BustLimitOn, {MaxBurstCount, TimeWindow}} =
         case string:tokens(cuttlefish:conf_get("log.burst_limit", Conf), ", ") of
