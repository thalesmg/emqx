--- conflicted
+++ resolved
@@ -43,11 +43,7 @@
     echo ""
     echo "--builder <BUILDER>:"
     echo "    Docker image to use for building"
-<<<<<<< HEAD
-    echo "    E.g. ghcr.io/emqx/emqx-builder/5.5-2:1.18.3-27.2-3-debian12"
-=======
-    echo "    E.g. ${EMQX_BUILDER}"
->>>>>>> 44d9d5ca
+    echo "    E.g. ghcr.io/emqx/emqx-builder/5.5-4:1.18.3-27.3.4.2-1-debian12"
     echo "    For hot upgrading tar.gz, specify a builder image with the same OS distribution as the running one."
     echo "    Specifically, for EMQX's docker containers hot upgrading, please use the debian12-based builder. "
     echo "    Defaults to builder configured in env.sh."
@@ -60,7 +56,6 @@
     exit 1
 }
 
-<<<<<<< HEAD
 # ensure dir
 cd -P -- "$(dirname -- "${BASH_SOURCE[0]}")/.."
 # shellcheck disable=SC1091
@@ -68,8 +63,6 @@
 PROFILE=emqx-enterprise
 PKGTYPE=tgz
 
-=======
->>>>>>> 44d9d5ca
 while [ "$#" -gt 0 ]; do
     case $1 in
     -h|--help)
