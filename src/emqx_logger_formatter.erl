%%
%% %CopyrightBegin%
%%
<<<<<<< HEAD
%% Copyright Ericsson AB 2017-2013-2019. All Rights Reserved.
=======
%% Copyright Ericsson AB 2013-2019. All Rights Reserved.
>>>>>>> 22aa7d46
%%
%% Licensed under the Apache License, Version 2.0 (the "License");
%% you may not use this file except in compliance with the License.
%% You may obtain a copy of the License at
%%
%%     http://www.apache.org/licenses/LICENSE-2.0
%%
%% Unless required by applicable law or agreed to in writing, software
%% distributed under the License is distributed on an "AS IS" BASIS,
%% WITHOUT WARRANTIES OR CONDITIONS OF ANY KIND, either express or implied.
%% See the License for the specific language governing permissions and
%% limitations under the License.
%%
%% %CopyrightEnd%
%%

%% This file is copied from lib/kernel/src/logger_formatter.erl, and
%% modified for a more concise time format other than the default RFC3339.

-module(emqx_logger_formatter).

-export([format/2]).
-export([check_config/1]).

-define(DEFAULT_FORMAT_TEMPLATE_SINGLE, [time," ",level,": ",msg,"\n"]).

-define(FormatP, "~0tp").

-define(IS_STRING(String),
        (is_list(String) orelse is_binary(String))).

%%%-----------------------------------------------------------------
%%% Types
-type config() :: #{chars_limit     => pos_integer() | unlimited,
                    depth           => pos_integer() | unlimited,
                    max_size        => pos_integer() | unlimited,
                    report_cb       => logger:report_cb(),
                    quit        => template()}.
-type template() :: [metakey() | {metakey(),template(),template()} | string()].
-type metakey() :: atom() | [atom()].

%%%-----------------------------------------------------------------
%%% API
-spec format(LogEvent,Config) -> unicode:chardata() when
      LogEvent :: logger:log_event(),
      Config :: config().
format(#{level:=Level,msg:=Msg0,meta:=Meta},Config0)
  when is_map(Config0) ->
    Config = add_default_config(Config0),
    Template = maps:get(template,Config),
    {BT,AT0} = lists:splitwith(fun(msg) -> false; (_) -> true end, Template),
    {DoMsg,AT} =
        case AT0 of
            [msg|Rest] -> {true,Rest};
            _ ->{false,AT0}
        end,
    B = do_format(Level,Meta,BT,Config),
    A = do_format(Level,Meta,AT,Config),
    MsgStr =
        if DoMsg ->
                Config1 =
                    case maps:get(chars_limit,Config) of
                        unlimited ->
                            Config;
                        Size0 ->
                            Size =
                                case Size0 - string:length([B,A]) of
                                    S when S>=0 -> S;
                                    _ -> 0
                                end,
                            Config#{chars_limit=>Size}
                    end,
                string:trim(format_msg(Msg0,Meta,Config1));
           true ->
                ""
        end,
    truncate([B,MsgStr,A],maps:get(max_size,Config)).

do_format(Level,Data,[level|Format],Config) ->
    [to_string(level,Level,Config)|do_format(Level,Data,Format,Config)];
do_format(Level,Data,[{Key,IfExist,Else}|Format],Config) ->
    String =
        case value(Key,Data) of
            {ok,Value} -> do_format(Level,Data#{Key=>Value},IfExist,Config);
            error -> do_format(Level,Data,Else,Config)
        end,
    [String|do_format(Level,Data,Format,Config)];
do_format(Level,Data,[Key|Format],Config)
  when is_atom(Key) orelse
       (is_list(Key) andalso is_atom(hd(Key))) ->
    String =
        case value(Key,Data) of
            {ok,Value} -> to_string(Key,Value,Config);
            error -> ""
        end,
    [String|do_format(Level,Data,Format,Config)];
do_format(Level,Data,[Str|Format],Config) ->
    [Str|do_format(Level,Data,Format,Config)];
do_format(_Level,_Data,[],_Config) ->
    [].

value(Key,Meta) when is_map_key(Key,Meta) ->
    {ok,maps:get(Key,Meta)};
value([Key|Keys],Meta) when is_map_key(Key,Meta) ->
    value(Keys,maps:get(Key,Meta));
value([],Value) ->
    {ok,Value};
value(_,_) ->
    error.

to_string(time,Time,Config) ->
    format_time(Time,Config);
to_string(mfa,MFA,Config) ->
    format_mfa(MFA,Config);
to_string(_,Value,Config) ->
    to_string(Value,Config).

to_string(X,_) when is_atom(X) ->
    atom_to_list(X);
to_string(X,_) when is_integer(X) ->
    integer_to_list(X);
to_string(X,_) when is_pid(X) ->
    pid_to_list(X);
to_string(X,_) when is_reference(X) ->
    ref_to_list(X);
to_string(X,_) when is_list(X) ->
    case printable_list(lists:flatten(X)) of
        true -> X;
        _ -> io_lib:format(?FormatP,[X])
    end;
to_string(X,_) ->
    io_lib:format("~s",[X]).

printable_list([]) ->
    false;
printable_list(X) ->
    io_lib:printable_list(X).

format_msg({string,Chardata},Meta,Config) ->
    format_msg({"~ts",[Chardata]},Meta,Config);
format_msg({report,_}=Msg,Meta,#{report_cb:=Fun}=Config)
  when is_function(Fun,1); is_function(Fun,2) ->
    format_msg(Msg,Meta#{report_cb=>Fun},maps:remove(report_cb,Config));
format_msg({report,Report},#{report_cb:=Fun}=Meta,Config) when is_function(Fun,1) ->
    try Fun(Report) of
        {Format,Args} when is_list(Format), is_list(Args) ->
            format_msg({Format,Args},maps:remove(report_cb,Meta),Config);
        Other ->
            format_msg({"REPORT_CB/1 ERROR: ~0tp; Returned: ~0tp",
                        [Report,Other]},Meta,Config)
    catch C:R:S ->
            format_msg({"REPORT_CB/1 CRASH: ~0tp; Reason: ~0tp",
                        [Report,{C,R,logger:filter_stacktrace(?MODULE,S)}]},Meta,Config)
    end;
format_msg({report,Report},#{report_cb:=Fun}=Meta,Config) when is_function(Fun,2) ->
    try Fun(Report,maps:with([depth,chars_limit,single_line],Config)) of
        Chardata when ?IS_STRING(Chardata) ->
            try chardata_to_list(Chardata) % already size limited by report_cb
            catch _:_ ->
                    format_msg({"REPORT_CB/2 ERROR: ~0tp; Returned: ~0tp",
                                [Report,Chardata]},Meta,Config)
            end;
        Other ->
            format_msg({"REPORT_CB/2 ERROR: ~0tp; Returned: ~0tp",
                        [Report,Other]},Meta,Config)
    catch C:R:S ->
            format_msg({"REPORT_CB/2 CRASH: ~0tp; Reason: ~0tp",
                        [Report,{C,R,logger:filter_stacktrace(?MODULE,S)}]},
                       Meta,Config)
    end;
format_msg({report,Report},Meta,Config) ->
    format_msg({report,Report},
               Meta#{report_cb=>fun logger:format_report/1},
               Config);
format_msg(Msg,_Meta,#{depth:=Depth,chars_limit:=CharsLimit}) ->
    Opts = chars_limit_to_opts(CharsLimit),
    do_format_msg(Msg, Depth, Opts).

chars_limit_to_opts(unlimited) -> [];
chars_limit_to_opts(CharsLimit) -> [{chars_limit,CharsLimit}].

do_format_msg({Format0,Args},Depth,Opts) ->
    try
        Format1 = io_lib:scan_format(Format0, Args),
        Format = reformat(Format1, Depth),
        io_lib:build_text(Format,Opts)
    catch C:R:S ->
            FormatError = "FORMAT ERROR: ~0tp - ~0tp",
            case Format0 of
                FormatError ->
                    %% already been here - avoid failing cyclically
                    erlang:raise(C,R,S);
                _ ->
                    format_msg({FormatError,[Format0,Args]},Depth,Opts)
            end
    end.

reformat(Format,unlimited) ->
    Format;
reformat([#{control_char:=C}=M|T], Depth) when C =:= $p ->
    [limit_depth(M#{width => 0}, Depth)|reformat(T, Depth)];
reformat([#{control_char:=C}=M|T], Depth) when C =:= $P ->
    [M#{width => 0}|reformat(T, Depth)];
reformat([#{control_char:=C}=M|T], Depth) when C =:= $p; C =:= $w ->
    [limit_depth(M, Depth)|reformat(T, Depth)];
reformat([H|T], Depth) ->
    [H|reformat(T, Depth)];
reformat([], _) ->
    [].

limit_depth(M0, unlimited) ->
    M0;
limit_depth(#{control_char:=C0, args:=Args}=M0, Depth) ->
    C = C0 - ($a - $A),				%To uppercase.
    M0#{control_char:=C,args:=Args++[Depth]}.

chardata_to_list(Chardata) ->
    case unicode:characters_to_list(Chardata,unicode) of
        List when is_list(List) ->
            List;
        Error ->
            throw(Error)
    end.

truncate(String,unlimited) ->
    String;
truncate(String,Size) ->
    Length = string:length(String),
    if Length>Size ->
            case lists:reverse(lists:flatten(String)) of
                [$\n|_] ->
                    string:slice(String,0,Size-4)++"...\n";
                _ ->
                    string:slice(String,0,Size-3)++"..."
            end;
       true ->
            String
    end.

%% Convert microseconds-timestamp into local datatime string in milliseconds
format_time(SysTime,#{})
  when is_integer(SysTime) ->
    Ms = SysTime rem 1000000 div 1000,
    {Date, _Time = {H, Mi, S}} = calendar:system_time_to_local_time(SysTime, microsecond),
    format_time({Date, {H, Mi, S, Ms}}).
format_time({{Y, M, D}, {H, Mi, S, Ms}}) ->
    io_lib:format("~b-~2..0b-~2..0b ~2..0b:~2..0b:~2..0b.~3..0b", [Y, M, D, H, Mi, S, Ms]);
format_time({{Y, M, D}, {H, Mi, S}}) ->
    io_lib:format("~b-~2..0b-~2..0b ~2..0b:~2..0b:~2..0b", [Y, M, D, H, Mi, S]).

format_mfa({M,F,A},_) when is_atom(M), is_atom(F), is_integer(A) ->
    atom_to_list(M)++":"++atom_to_list(F)++"/"++integer_to_list(A);
format_mfa({M,F,A},Config) when is_atom(M), is_atom(F), is_list(A) ->
    format_mfa({M,F,length(A)},Config);
format_mfa(MFA,Config) ->
    to_string(MFA,Config).

%% Ensure that all valid configuration parameters exist in the final
%% configuration map
add_default_config(Config0) ->
    Default =
        #{chars_limit=>unlimited,
          error_logger_notice_header=>info},
    MaxSize = get_max_size(maps:get(max_size,Config0,undefined)),
    Depth = get_depth(maps:get(depth,Config0,undefined)),
    add_default_template(maps:merge(Default,Config0#{max_size=>MaxSize,
                                                     depth=>Depth})).

add_default_template(#{template:=_}=Config) ->
    Config;
add_default_template(Config) ->
    Config#{template=>?DEFAULT_FORMAT_TEMPLATE_SINGLE}.

get_max_size(undefined) ->
    unlimited;
get_max_size(S) ->
    max(10,S).

get_depth(undefined) ->
    error_logger:get_format_depth();
get_depth(S) ->
    max(5,S).

-spec check_config(Config) -> ok | {error,term()} when
      Config :: config().
check_config(Config) when is_map(Config) ->
    do_check_config(maps:to_list(Config));
check_config(Config) ->
    {error,{invalid_formatter_config,?MODULE,Config}}.

do_check_config([{Type,L}|Config]) when Type == chars_limit;
                                        Type == depth;
                                        Type == max_size ->
    case check_limit(L) of
        ok -> do_check_config(Config);
        error -> {error,{invalid_formatter_config,?MODULE,{Type,L}}}
    end;
do_check_config([{error_logger_notice_header,ELNH}|Config]) when ELNH == info;
                                                                 ELNH == notice ->
    do_check_config(Config);
do_check_config([{report_cb,RCB}|Config]) when is_function(RCB,1);
                                               is_function(RCB,2) ->
    do_check_config(Config);
do_check_config([{template,T}|Config]) ->
    case check_template(T) of
        ok -> do_check_config(Config);
        error -> {error,{invalid_formatter_template,?MODULE,T}}
    end;

do_check_config([C|_]) ->
    {error,{invalid_formatter_config,?MODULE,C}};
do_check_config([]) ->
    ok.

check_limit(L) when is_integer(L), L>0 ->
    ok;
check_limit(unlimited) ->
    ok;
check_limit(_) ->
    error.

check_template([Key|T]) when is_atom(Key) ->
    check_template(T);
check_template([Key|T]) when is_list(Key), is_atom(hd(Key)) ->
    case lists:all(fun(X) when is_atom(X) -> true;
                      (_) -> false
                   end,
                   Key) of
        true ->
            check_template(T);
        false ->
            error
    end;
check_template([{Key,IfExist,Else}|T])
  when is_atom(Key) orelse
       (is_list(Key) andalso is_atom(hd(Key))) ->
    case check_template(IfExist) of
        ok ->
            case check_template(Else) of
                ok ->
                    check_template(T);
                error ->
                    error
            end;
        error ->
            error
    end;
check_template([Str|T]) when is_list(Str) ->
    case io_lib:printable_unicode_list(Str) of
        true -> check_template(T);
        false -> error
    end;
check_template([]) ->
    ok;
check_template(_) ->
    error.<|MERGE_RESOLUTION|>--- conflicted
+++ resolved
@@ -1,11 +1,7 @@
 %%
 %% %CopyrightBegin%
 %%
-<<<<<<< HEAD
-%% Copyright Ericsson AB 2017-2013-2019. All Rights Reserved.
-=======
 %% Copyright Ericsson AB 2013-2019. All Rights Reserved.
->>>>>>> 22aa7d46
 %%
 %% Licensed under the Apache License, Version 2.0 (the "License");
 %% you may not use this file except in compliance with the License.
